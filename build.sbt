val Scala213 = "2.13.6"
val Scala3 = "3.0.0"


ThisBuild / crossScalaVersions := Seq("2.12.14", Scala213, Scala3)
ThisBuild / scalaVersion := crossScalaVersions.value.last

ThisBuild / githubWorkflowArtifactUpload := false

val Scala213Cond = s"matrix.scala == '$Scala213'"

def rubySetupSteps(cond: Option[String]) = Seq(
  WorkflowStep.Use(
    UseRef.Public("ruby", "setup-ruby", "v1"),
    name = Some("Setup Ruby"),
    params = Map("ruby-version" -> "2.6.0"),
    cond = cond),

  WorkflowStep.Run(
    List(
      "gem install saas",
      "gem install jekyll -v 3.2.1"),
    name = Some("Install microsite dependencies"),
    cond = cond))

ThisBuild / githubWorkflowBuildPreamble ++=
  rubySetupSteps(Some(Scala213Cond))

ThisBuild / githubWorkflowBuild := Seq(
  WorkflowStep.Sbt(List("test", "mimaReportBinaryIssues")),

  WorkflowStep.Sbt(
    List("docs/makeMicrosite"),
    cond = Some(Scala213Cond)))

ThisBuild / githubWorkflowTargetTags ++= Seq("v*")

ThisBuild / githubWorkflowTargetBranches :=
  Seq("*", "series/*")

// currently only publishing tags
ThisBuild / githubWorkflowPublishTargetBranches :=
  Seq(RefPredicate.StartsWith(Ref.Tag("v")))

ThisBuild / githubWorkflowPublishPreamble ++=
  WorkflowStep.Use(UseRef.Public("olafurpg", "setup-gpg", "v3")) +: rubySetupSteps(None)

ThisBuild / githubWorkflowPublish := Seq(
  WorkflowStep.Sbt(
    List("ci-release"),
    name = Some("Publish artifacts to Sonatype"),
    env = Map(
      "PGP_PASSPHRASE" -> "${{ secrets.PGP_PASSPHRASE }}",
      "PGP_SECRET" -> "${{ secrets.PGP_SECRET }}",
      "SONATYPE_PASSWORD" -> "${{ secrets.SONATYPE_PASSWORD }}",
      "SONATYPE_USERNAME" -> "${{ secrets.SONATYPE_USERNAME }}")),

  WorkflowStep.Sbt(
    List(s"++$Scala213", "docs/publishMicrosite"),
    name = Some("Publish microsite")
  )
)


val http4sV = "0.22.0-RC1"
val specs2V = "4.10.6"
<<<<<<< HEAD
val munitCatsEffectV = "1.0.5"
val munitScalaCheckV = "0.7.26"
=======
val munitCatsEffectV = "0.13.1"
val munitScalaCheckV = "0.7.22"
val scalacheckEffectV = "1.0.2"
>>>>>>> 45739a4c

val kindProjectorV = "0.13.0"
val betterMonadicForV = "0.3.1"

lazy val `vault4s` = project.in(file("."))
  .settings(publish / skip := true)
  .disablePlugins(MimaPlugin)
  .aggregate(core)

lazy val core = project.in(file("core"))
  .settings(commonSettings)
  .settings(
    name := "vault4s",
    mimaBinaryIssueFilters ++= {
      import com.typesafe.tools.mima.core.IncompatibleSignatureProblem
      import com.typesafe.tools.mima.core.ProblemFilters.exclude
      // See https://github.com/lightbend/mima/issues/423
      Seq(
        exclude[IncompatibleSignatureProblem]("com.banno.vault.transit.Base64.decodeBase64"),
        exclude[IncompatibleSignatureProblem]("com.banno.vault.transit.Base64.encodeBase64"),
        exclude[IncompatibleSignatureProblem]("com.banno.vault.transit.Base64.eqBase64"),
        exclude[IncompatibleSignatureProblem]("com.banno.vault.transit.Base64.fromStringOpt"),
        exclude[IncompatibleSignatureProblem]("com.banno.vault.transit.CipherText.decodeCipherText"),
        exclude[IncompatibleSignatureProblem]("com.banno.vault.transit.CipherText.encodeCipherText"),
        exclude[IncompatibleSignatureProblem]("com.banno.vault.transit.CipherText.eqCipherText"),
        exclude[IncompatibleSignatureProblem]("com.banno.vault.transit.Context.unapply"),
        exclude[IncompatibleSignatureProblem]("com.banno.vault.transit.DecryptRequest.unapply"),
        exclude[IncompatibleSignatureProblem]("com.banno.vault.transit.EncryptResult.unapply"),
        exclude[IncompatibleSignatureProblem]("com.banno.vault.transit.EncryptResult.unapply"),
        exclude[IncompatibleSignatureProblem]("com.banno.vault.transit.PlainText.unapply")
      )
    },
  )

lazy val docs = project.in(file("docs"))
  .settings(publish / skip := true)
  .disablePlugins(MimaPlugin)
  .enablePlugins(MicrositesPlugin)
  .enablePlugins(MdocPlugin)
  .settings(commonSettings)
  .dependsOn(core)
  .settings{
    import microsites._
    Seq(
      micrositeName := "vault4s",
      micrositeDescription := "Vault Client Library For Scala",
      micrositeAuthor := "Jack Henry & Associates, Inc.®",
      micrositeGithubOwner := "Banno",
      micrositeGithubRepo := "vault4s",
      micrositeBaseUrl := "/vault4s",
      micrositeDocumentationUrl := "https://www.javadoc.io/doc/com.banno/vault4s_2.12",
      micrositeFooterText := None,
      micrositeHighlightTheme := "atom-one-light",
      micrositePalette := Map(
        "brand-primary" -> "#3e5b95",
        "brand-secondary" -> "#294066",
        "brand-tertiary" -> "#2d5799",
        "gray-dark" -> "#49494B",
        "gray" -> "#7B7B7E",
        "gray-light" -> "#E5E5E6",
        "gray-lighter" -> "#F4F3F4",
        "white-color" -> "#FFFFFF"
      ),
      scalacOptions in Compile --= Seq(
        "-Xfatal-warnings",
        "-Ywarn-unused-import",
        "-Ywarn-numeric-widen",
        "-Ywarn-dead-code",
        "-Ywarn-unused:imports",
        "-Xlint:-missing-interpolator,_"
      ),
      micrositePushSiteWith := GitHub4s,
      micrositeGithubToken := sys.env.get("GITHUB_TOKEN"),
      micrositeExtraMdFiles := Map(
          file("CHANGELOG.md")        -> ExtraMdFileConfig("changelog.md", "page", Map("title" -> "changelog", "section" -> "changelog", "position" -> "100")),
          file("CODE_OF_CONDUCT.md")  -> ExtraMdFileConfig("code-of-conduct.md",   "page", Map("title" -> "code of conduct",   "section" -> "code of conduct",   "position" -> "101")),
          file("LICENSE")             -> ExtraMdFileConfig("license.md",   "page", Map("title" -> "license",   "section" -> "license",   "position" -> "102"))
      )
    )
  }

// General Settings
lazy val commonSettings = Seq(
  testFrameworks += new TestFramework("munit.Framework"),
  libraryDependencies ++= Seq(
    "org.http4s"                  %% "http4s-client"              % http4sV,
    "org.http4s"                  %% "http4s-circe"               % http4sV,

    "org.http4s"                  %% "http4s-dsl"                 % http4sV               % Test,
    "org.typelevel"               %% "munit-cats-effect-2"        % munitCatsEffectV      % Test,
<<<<<<< HEAD
    "org.scalameta"               %% "munit-scalacheck"           % munitScalaCheckV      % Test

  ) ++ {
    if(scalaVersion.value.startsWith("3")) List.empty
    else List(
      compilerPlugin("org.typelevel" %% "kind-projector" % kindProjectorV cross CrossVersion.full),
      //"-source:future") could bring in support for better-monadic-for changes, but also breaks other things
      compilerPlugin("com.olegpy"    %% "better-monadic-for" % betterMonadicForV)
    )
  }
=======
    "org.scalameta"               %% "munit-scalacheck"           % munitScalaCheckV      % Test,
    "org.typelevel"               %% "scalacheck-effect"          % scalacheckEffectV     % Test,
  )
>>>>>>> 45739a4c
)

lazy val contributors = Seq(
  "ChristopherDavenport"  -> "Christopher Davenport",
  "kevinmeredith"         -> "Kevin Meredith",
  "diesalbla"             -> "Diego E. Alonso Blas",
  "tyler-clark"           -> "Tyler Clark",
  "fedefernandez"         -> "Fede Fernández",
  "zcox"                  -> "Zach Cox",
  "JesusMtnez"            -> "Jesús Martínez",
  "peterneyens"           -> "Peter Neyens",
  "calvinbrown085"        -> "Calvin Brown",
  "juanpedromoreno"       -> "Juan Pedro Moreno",
  "zmccoy"                -> "Zach McCoy"
)

inThisBuild(List(
  organization := "com.banno",
  developers := {
    for {
      (username, name) <- contributors
    } yield {
      Developer(username, name, "", url(s"http://github.com/$username"))
    },
  }.toList,
  scalacOptions in (Compile, doc) ++= Seq(
      "-groups",
      "-sourcepath", (baseDirectory in LocalRootProject).value.getAbsolutePath,
      "-doc-source-url", "https://github.com/banno/vault4s/blob/v" + version.value + "€{FILE_PATH}.scala"
  ),
  pomIncludeRepository := { _ => false},

  organizationName := "Jack Henry & Associates, Inc.®",
  startYear := Some(2019),
  licenses += ("Apache-2.0", new URL("https://www.apache.org/licenses/LICENSE-2.0.txt")),
  homepage := Some(url("https://github.com/banno/vault4s"))
))<|MERGE_RESOLUTION|>--- conflicted
+++ resolved
@@ -64,14 +64,9 @@
 
 val http4sV = "0.22.0-RC1"
 val specs2V = "4.10.6"
-<<<<<<< HEAD
 val munitCatsEffectV = "1.0.5"
 val munitScalaCheckV = "0.7.26"
-=======
-val munitCatsEffectV = "0.13.1"
-val munitScalaCheckV = "0.7.22"
 val scalacheckEffectV = "1.0.2"
->>>>>>> 45739a4c
 
 val kindProjectorV = "0.13.0"
 val betterMonadicForV = "0.3.1"
@@ -162,8 +157,8 @@
 
     "org.http4s"                  %% "http4s-dsl"                 % http4sV               % Test,
     "org.typelevel"               %% "munit-cats-effect-2"        % munitCatsEffectV      % Test,
-<<<<<<< HEAD
-    "org.scalameta"               %% "munit-scalacheck"           % munitScalaCheckV      % Test
+    "org.scalameta"               %% "munit-scalacheck"           % munitScalaCheckV      % Test,
+    "org.typelevel"               %% "scalacheck-effect"          % scalacheckEffectV     % Test,
 
   ) ++ {
     if(scalaVersion.value.startsWith("3")) List.empty
@@ -173,11 +168,6 @@
       compilerPlugin("com.olegpy"    %% "better-monadic-for" % betterMonadicForV)
     )
   }
-=======
-    "org.scalameta"               %% "munit-scalacheck"           % munitScalaCheckV      % Test,
-    "org.typelevel"               %% "scalacheck-effect"          % scalacheckEffectV     % Test,
-  )
->>>>>>> 45739a4c
 )
 
 lazy val contributors = Seq(
