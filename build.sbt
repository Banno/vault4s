val Scala213 = "2.13.3"

ThisBuild / crossScalaVersions := Seq("2.12.12", Scala213)
ThisBuild / scalaVersion := crossScalaVersions.value.last

ThisBuild / githubWorkflowArtifactUpload := false

val Scala213Cond = s"matrix.scala == '$Scala213'"

def rubySetupSteps(cond: Option[String]) = Seq(
  WorkflowStep.Use(
    UseRef.Public("ruby", "setup-ruby", "v1"),
    name = Some("Setup Ruby"),
    params = Map("ruby-version" -> "2.6.0"),
    cond = cond),

  WorkflowStep.Run(
    List(
      "gem install saas",
      "gem install jekyll -v 3.2.1"),
    name = Some("Install microsite dependencies"),
    cond = cond))

ThisBuild / githubWorkflowBuildPreamble ++=
  rubySetupSteps(Some(Scala213Cond))

ThisBuild / githubWorkflowBuild := Seq(
  WorkflowStep.Sbt(List("test", "mimaReportBinaryIssues")),

  WorkflowStep.Sbt(
    List("docs/makeMicrosite"),
    cond = Some(Scala213Cond)))

ThisBuild / githubWorkflowTargetTags ++= Seq("v*")

// currently only publishing tags
ThisBuild / githubWorkflowPublishTargetBranches :=
  Seq(RefPredicate.StartsWith(Ref.Tag("v")))

ThisBuild / githubWorkflowPublishPreamble ++=
  WorkflowStep.Use(UseRef.Public("olafurpg", "setup-gpg", "v3")) +: rubySetupSteps(None)

ThisBuild / githubWorkflowPublish := Seq(
  WorkflowStep.Sbt(
    List("ci-release"),
    name = Some("Publish artifacts to Sonatype"),
    env = Map(
      "PGP_PASSPHRASE" -> "${{ secrets.PGP_PASSPHRASE }}",
      "PGP_SECRET" -> "${{ secrets.PGP_SECRET }}",
      "SONATYPE_PASSWORD" -> "${{ secrets.SONATYPE_PASSWORD }}",
      "SONATYPE_USERNAME" -> "${{ secrets.SONATYPE_USERNAME }}")),

  WorkflowStep.Sbt(
    List(s"++$Scala213", "docs/publishMicrosite"),
    name = Some("Publish microsite")
  )
)



<<<<<<< HEAD
val http4sV = "1.0.0-M19"
=======
val http4sV = "0.22.0-M5"
val specs2V = "4.10.6"
>>>>>>> 24d37741
val munitCatsEffectV = "0.13.1"
val munitScalaCheckV = "0.7.22"


val kindProjectorV = "0.11.3"
val betterMonadicForV = "0.3.1"

lazy val `vault4s` = project.in(file("."))
  .settings(publish / skip := true)
  .disablePlugins(MimaPlugin)
  .aggregate(core)

lazy val core = project.in(file("core"))
  .settings(commonSettings)
  .settings(
    name := "vault4s",
    mimaBinaryIssueFilters ++= {
      import com.typesafe.tools.mima.core.IncompatibleSignatureProblem
      import com.typesafe.tools.mima.core.ProblemFilters.exclude
      // See https://github.com/lightbend/mima/issues/423
      Seq(
        exclude[IncompatibleSignatureProblem]("com.banno.vault.transit.Base64.decodeBase64"),
        exclude[IncompatibleSignatureProblem]("com.banno.vault.transit.Base64.encodeBase64"),
        exclude[IncompatibleSignatureProblem]("com.banno.vault.transit.Base64.eqBase64"),
        exclude[IncompatibleSignatureProblem]("com.banno.vault.transit.Base64.fromStringOpt"),
        exclude[IncompatibleSignatureProblem]("com.banno.vault.transit.CipherText.decodeCipherText"),
        exclude[IncompatibleSignatureProblem]("com.banno.vault.transit.CipherText.encodeCipherText"),
        exclude[IncompatibleSignatureProblem]("com.banno.vault.transit.CipherText.eqCipherText"),
        exclude[IncompatibleSignatureProblem]("com.banno.vault.transit.Context.unapply"),
        exclude[IncompatibleSignatureProblem]("com.banno.vault.transit.DecryptRequest.unapply"),
        exclude[IncompatibleSignatureProblem]("com.banno.vault.transit.EncryptResult.unapply"),
        exclude[IncompatibleSignatureProblem]("com.banno.vault.transit.EncryptResult.unapply"),
        exclude[IncompatibleSignatureProblem]("com.banno.vault.transit.PlainText.unapply")
      )
    },
  )

lazy val docs = project.in(file("docs"))
  .settings(publish / skip := true)
  .disablePlugins(MimaPlugin)
  .enablePlugins(MicrositesPlugin)
  .enablePlugins(TutPlugin)
  .settings(commonSettings)
  .dependsOn(core)
  .settings{
    import microsites._
    Seq(
      micrositeName := "vault4s",
      micrositeDescription := "Vault Client Library For Scala",
      micrositeAuthor := "Jack Henry & Associates, Inc.®",
      micrositeGithubOwner := "Banno",
      micrositeGithubRepo := "vault4s",
      micrositeBaseUrl := "/vault4s",
      micrositeDocumentationUrl := "https://www.javadoc.io/doc/com.banno/vault4s_2.12",
      micrositeFooterText := None,
      micrositeHighlightTheme := "atom-one-light",
      micrositePalette := Map(
        "brand-primary" -> "#3e5b95",
        "brand-secondary" -> "#294066",
        "brand-tertiary" -> "#2d5799",
        "gray-dark" -> "#49494B",
        "gray" -> "#7B7B7E",
        "gray-light" -> "#E5E5E6",
        "gray-lighter" -> "#F4F3F4",
        "white-color" -> "#FFFFFF"
      ),
      scalacOptions in Tut --= Seq(
        "-Xfatal-warnings",
        "-Ywarn-unused-import",
        "-Ywarn-numeric-widen",
        "-Ywarn-dead-code",
        "-Ywarn-unused:imports",
        "-Xlint:-missing-interpolator,_"
      ),
      micrositePushSiteWith := GitHub4s,
      micrositeGithubToken := sys.env.get("GITHUB_TOKEN"),
      micrositeExtraMdFiles := Map(
          file("CHANGELOG.md")        -> ExtraMdFileConfig("changelog.md", "page", Map("title" -> "changelog", "section" -> "changelog", "position" -> "100")),
          file("CODE_OF_CONDUCT.md")  -> ExtraMdFileConfig("code-of-conduct.md",   "page", Map("title" -> "code of conduct",   "section" -> "code of conduct",   "position" -> "101")),
          file("LICENSE")             -> ExtraMdFileConfig("license.md",   "page", Map("title" -> "license",   "section" -> "license",   "position" -> "102"))
      )
    )
  }

// General Settings
lazy val commonSettings = Seq(
  testFrameworks += new TestFramework("munit.Framework"),

  addCompilerPlugin("org.typelevel" %% "kind-projector" % kindProjectorV cross CrossVersion.full),
  addCompilerPlugin("com.olegpy"    %% "better-monadic-for" % betterMonadicForV),
  libraryDependencies ++= Seq(
    "org.http4s"                  %% "http4s-client"              % http4sV,
    "org.http4s"                  %% "http4s-circe"               % http4sV,

    "org.http4s"                  %% "http4s-dsl"                 % http4sV               % Test,
    "org.typelevel"               %% "munit-cats-effect-3"        % munitCatsEffectV      % Test,
    "org.scalameta"               %% "munit-scalacheck"           % munitScalaCheckV      % Test

  )
)

lazy val contributors = Seq(
  "ChristopherDavenport"  -> "Christopher Davenport",
  "kevinmeredith"         -> "Kevin Meredith",
  "diesalbla"             -> "Diego E. Alonso Blas",
  "tyler-clark"           -> "Tyler Clark",
  "fedefernandez"         -> "Fede Fernández",
  "zcox"                  -> "Zach Cox",
  "JesusMtnez"            -> "Jesús Martínez",
  "peterneyens"           -> "Peter Neyens",
  "calvinbrown085"        -> "Calvin Brown",
  "juanpedromoreno"       -> "Juan Pedro Moreno",
  "zmccoy"                -> "Zach McCoy"
)

inThisBuild(List(
  organization := "com.banno",
  developers := {
    for {
      (username, name) <- contributors
    } yield {
      Developer(username, name, "", url(s"http://github.com/$username"))
    },
  }.toList,
  scalacOptions in (Compile, doc) ++= Seq(
      "-groups",
      "-sourcepath", (baseDirectory in LocalRootProject).value.getAbsolutePath,
      "-doc-source-url", "https://github.com/banno/vault4s/blob/v" + version.value + "€{FILE_PATH}.scala"
  ),
  pomIncludeRepository := { _ => false},

  organizationName := "Jack Henry & Associates, Inc.®",
  startYear := Some(2019),
  licenses += ("Apache-2.0", new URL("https://www.apache.org/licenses/LICENSE-2.0.txt")),
  homepage := Some(url("https://github.com/banno/vault4s"))
))<|MERGE_RESOLUTION|>--- conflicted
+++ resolved
@@ -58,12 +58,7 @@
 
 
 
-<<<<<<< HEAD
 val http4sV = "1.0.0-M19"
-=======
-val http4sV = "0.22.0-M5"
-val specs2V = "4.10.6"
->>>>>>> 24d37741
 val munitCatsEffectV = "0.13.1"
 val munitScalaCheckV = "0.7.22"
 
