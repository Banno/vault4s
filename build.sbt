<<<<<<< HEAD
val Scala213 = "2.13.3"
val Scala3 = "3.0.0"

ThisBuild / crossScalaVersions := Seq("2.12.12", Scala213, Scala3)
=======
val Scala213 = "2.13.6"
val Scala3 = "3.0.0"


ThisBuild / crossScalaVersions := Seq("2.12.14", Scala213, Scala3)
>>>>>>> 82f30064
ThisBuild / scalaVersion := crossScalaVersions.value.last

ThisBuild / githubWorkflowArtifactUpload := false

val Scala213Cond = s"matrix.scala == '$Scala213'"

def rubySetupSteps(cond: Option[String]) = Seq(
  WorkflowStep.Use(
    UseRef.Public("ruby", "setup-ruby", "v1"),
    name = Some("Setup Ruby"),
    params = Map("ruby-version" -> "2.6.0"),
    cond = cond),

  WorkflowStep.Run(
    List(
      "gem install saas",
      "gem install jekyll -v 3.2.1"),
    name = Some("Install microsite dependencies"),
    cond = cond))

ThisBuild / githubWorkflowBuildPreamble ++=
  rubySetupSteps(Some(Scala213Cond))

ThisBuild / githubWorkflowBuild := Seq(
  WorkflowStep.Sbt(List("test", "mimaReportBinaryIssues")),

  WorkflowStep.Sbt(
    List("docs/makeMicrosite"),
    cond = Some(Scala213Cond)))

ThisBuild / githubWorkflowTargetTags ++= Seq("v*")

ThisBuild / githubWorkflowTargetBranches :=
  Seq("*", "series/*")

// currently only publishing tags
ThisBuild / githubWorkflowPublishTargetBranches :=
  Seq(RefPredicate.StartsWith(Ref.Tag("v")))

ThisBuild / githubWorkflowPublishPreamble ++=
  WorkflowStep.Use(UseRef.Public("olafurpg", "setup-gpg", "v3")) +: rubySetupSteps(None)

ThisBuild / githubWorkflowPublish := Seq(
  WorkflowStep.Sbt(
    List("ci-release"),
    name = Some("Publish artifacts to Sonatype"),
    env = Map(
      "PGP_PASSPHRASE" -> "${{ secrets.PGP_PASSPHRASE }}",
      "PGP_SECRET" -> "${{ secrets.PGP_SECRET }}",
      "SONATYPE_PASSWORD" -> "${{ secrets.SONATYPE_PASSWORD }}",
      "SONATYPE_USERNAME" -> "${{ secrets.SONATYPE_USERNAME }}")),

  WorkflowStep.Sbt(
    List(s"++$Scala213", "docs/publishMicrosite"),
    name = Some("Publish microsite")
  )
)



val http4sV = "0.23.0-RC1"
val munitCatsEffectV = "1.0.5"
val munitScalaCheckV = "0.7.26"


val kindProjectorV = "0.13.0"
val betterMonadicForV = "0.3.1"

lazy val `vault4s` = project.in(file("."))
  .settings(publish / skip := true)
  .disablePlugins(MimaPlugin)
  .aggregate(core)

lazy val core = project.in(file("core"))
  .settings(commonSettings)
  .settings(
    name := "vault4s",
    mimaBinaryIssueFilters ++= {
      import com.typesafe.tools.mima.core.IncompatibleSignatureProblem
      import com.typesafe.tools.mima.core.ProblemFilters.exclude
      // See https://github.com/lightbend/mima/issues/423
      Seq(
        exclude[IncompatibleSignatureProblem]("com.banno.vault.transit.Base64.decodeBase64"),
        exclude[IncompatibleSignatureProblem]("com.banno.vault.transit.Base64.encodeBase64"),
        exclude[IncompatibleSignatureProblem]("com.banno.vault.transit.Base64.eqBase64"),
        exclude[IncompatibleSignatureProblem]("com.banno.vault.transit.Base64.fromStringOpt"),
        exclude[IncompatibleSignatureProblem]("com.banno.vault.transit.CipherText.decodeCipherText"),
        exclude[IncompatibleSignatureProblem]("com.banno.vault.transit.CipherText.encodeCipherText"),
        exclude[IncompatibleSignatureProblem]("com.banno.vault.transit.CipherText.eqCipherText"),
        exclude[IncompatibleSignatureProblem]("com.banno.vault.transit.Context.unapply"),
        exclude[IncompatibleSignatureProblem]("com.banno.vault.transit.DecryptRequest.unapply"),
        exclude[IncompatibleSignatureProblem]("com.banno.vault.transit.EncryptResult.unapply"),
        exclude[IncompatibleSignatureProblem]("com.banno.vault.transit.EncryptResult.unapply"),
        exclude[IncompatibleSignatureProblem]("com.banno.vault.transit.PlainText.unapply")
      )
    },
  )

lazy val docs = project.in(file("docs"))
  .settings(publish / skip := true)
  .disablePlugins(MimaPlugin)
  .enablePlugins(MicrositesPlugin)
  .enablePlugins(MdocPlugin)
  .settings(commonSettings)
  .dependsOn(core)
  .settings{
    import microsites._
    Seq(
      micrositeName := "vault4s",
      micrositeDescription := "Vault Client Library For Scala",
      micrositeAuthor := "Jack Henry & Associates, Inc.®",
      micrositeGithubOwner := "Banno",
      micrositeGithubRepo := "vault4s",
      micrositeBaseUrl := "/vault4s",
      micrositeDocumentationUrl := "https://www.javadoc.io/doc/com.banno/vault4s_2.12",
      micrositeFooterText := None,
      micrositeHighlightTheme := "atom-one-light",
      micrositePalette := Map(
        "brand-primary" -> "#3e5b95",
        "brand-secondary" -> "#294066",
        "brand-tertiary" -> "#2d5799",
        "gray-dark" -> "#49494B",
        "gray" -> "#7B7B7E",
        "gray-light" -> "#E5E5E6",
        "gray-lighter" -> "#F4F3F4",
        "white-color" -> "#FFFFFF"
      ),
      scalacOptions in Compile --= Seq(
        "-Xfatal-warnings",
        "-Ywarn-unused-import",
        "-Ywarn-numeric-widen",
        "-Ywarn-dead-code",
        "-Ywarn-unused:imports",
        "-Xlint:-missing-interpolator,_"
      ),
      micrositePushSiteWith := GitHub4s,
      micrositeGithubToken := sys.env.get("GITHUB_TOKEN"),
      micrositeExtraMdFiles := Map(
          file("CHANGELOG.md")        -> ExtraMdFileConfig("changelog.md", "page", Map("title" -> "changelog", "section" -> "changelog", "position" -> "100")),
          file("CODE_OF_CONDUCT.md")  -> ExtraMdFileConfig("code-of-conduct.md",   "page", Map("title" -> "code of conduct",   "section" -> "code of conduct",   "position" -> "101")),
          file("LICENSE")             -> ExtraMdFileConfig("license.md",   "page", Map("title" -> "license",   "section" -> "license",   "position" -> "102"))
      )
    )
  }

// General Settings
lazy val commonSettings = Seq(
  testFrameworks += new TestFramework("munit.Framework"),
<<<<<<< HEAD
  libraryDependencies ++= List(
=======
  libraryDependencies ++= Seq(
>>>>>>> 82f30064
    "org.http4s"                  %% "http4s-client"              % http4sV,
    "org.http4s"                  %% "http4s-circe"               % http4sV,

    "org.http4s"                  %% "http4s-dsl"                 % http4sV               % Test,
    "org.typelevel"               %% "munit-cats-effect-3"        % munitCatsEffectV      % Test,
    "org.scalameta"               %% "munit-scalacheck"           % munitScalaCheckV      % Test

  ) ++ {
    if(scalaVersion.value.startsWith("3")) List.empty
    else List(
      compilerPlugin("org.typelevel" %% "kind-projector" % kindProjectorV cross CrossVersion.full),
      //"-source:future") could bring in support for better-monadic-for changes, but also breaks other things
      compilerPlugin("com.olegpy"    %% "better-monadic-for" % betterMonadicForV)
    )
  }
)

lazy val contributors = Seq(
  "ChristopherDavenport"  -> "Christopher Davenport",
  "kevinmeredith"         -> "Kevin Meredith",
  "diesalbla"             -> "Diego E. Alonso Blas",
  "tyler-clark"           -> "Tyler Clark",
  "fedefernandez"         -> "Fede Fernández",
  "zcox"                  -> "Zach Cox",
  "JesusMtnez"            -> "Jesús Martínez",
  "peterneyens"           -> "Peter Neyens",
  "calvinbrown085"        -> "Calvin Brown",
  "juanpedromoreno"       -> "Juan Pedro Moreno",
  "zmccoy"                -> "Zach McCoy"
)

inThisBuild(List(
  organization := "com.banno",
  developers := {
    for {
      (username, name) <- contributors
    } yield {
      Developer(username, name, "", url(s"http://github.com/$username"))
    },
  }.toList,
  scalacOptions in (Compile, doc) ++= Seq(
      "-groups",
      "-sourcepath", (baseDirectory in LocalRootProject).value.getAbsolutePath,
      "-doc-source-url", "https://github.com/banno/vault4s/blob/v" + version.value + "€{FILE_PATH}.scala"
  ),
  pomIncludeRepository := { _ => false},

  organizationName := "Jack Henry & Associates, Inc.®",
  startYear := Some(2019),
  licenses += ("Apache-2.0", new URL("https://www.apache.org/licenses/LICENSE-2.0.txt")),
  homepage := Some(url("https://github.com/banno/vault4s"))
))<|MERGE_RESOLUTION|>--- conflicted
+++ resolved
@@ -1,15 +1,8 @@
-<<<<<<< HEAD
-val Scala213 = "2.13.3"
-val Scala3 = "3.0.0"
-
-ThisBuild / crossScalaVersions := Seq("2.12.12", Scala213, Scala3)
-=======
 val Scala213 = "2.13.6"
 val Scala3 = "3.0.0"
 
 
 ThisBuild / crossScalaVersions := Seq("2.12.14", Scala213, Scala3)
->>>>>>> 82f30064
 ThisBuild / scalaVersion := crossScalaVersions.value.last
 
 ThisBuild / githubWorkflowArtifactUpload := false
@@ -158,11 +151,7 @@
 // General Settings
 lazy val commonSettings = Seq(
   testFrameworks += new TestFramework("munit.Framework"),
-<<<<<<< HEAD
-  libraryDependencies ++= List(
-=======
   libraryDependencies ++= Seq(
->>>>>>> 82f30064
     "org.http4s"                  %% "http4s-client"              % http4sV,
     "org.http4s"                  %% "http4s-circe"               % http4sV,
 
