val http4sV = "0.20.10"

val specs2V = "4.7.1"

val kindProjectorV = "0.10.3"
val betterMonadicForV = "0.3.1"

lazy val `vault4s` = project.in(file("."))
  .disablePlugins(MimaPlugin)
  .enablePlugins(NoPublishPlugin)
  .aggregate(core, docs)

lazy val core = project.in(file("core"))
  .settings(commonSettings)
  .settings(
    name := "vault4s"
  )

lazy val docs = project.in(file("docs"))
  .disablePlugins(MimaPlugin)
  .enablePlugins(NoPublishPlugin)
  .enablePlugins(MicrositesPlugin)
  .enablePlugins(TutPlugin)
  .settings(commonSettings)
  .dependsOn(core)
  .settings{
    import microsites._
    Seq(
      micrositeName := "vault4s",
      micrositeDescription := "Vault Client Library For Scala",
      micrositeAuthor := "Jack Henry & Associates, Inc.®",
      micrositeGithubOwner := "Banno",
      micrositeGithubRepo := "vault4s",
      micrositeBaseUrl := "/vault4s",
      micrositeDocumentationUrl := "https://www.javadoc.io/doc/com.banno/vault4s_2.12",
      micrositeFooterText := None,
      micrositeHighlightTheme := "atom-one-light",
      micrositePalette := Map(
        "brand-primary" -> "#3e5b95",
        "brand-secondary" -> "#294066",
        "brand-tertiary" -> "#2d5799",
        "gray-dark" -> "#49494B",
        "gray" -> "#7B7B7E",
        "gray-light" -> "#E5E5E6",
        "gray-lighter" -> "#F4F3F4",
        "white-color" -> "#FFFFFF"
      ),
      fork in tut := true,
      scalacOptions in Tut --= Seq(
        "-Xfatal-warnings",
        "-Ywarn-unused-import",
        "-Ywarn-numeric-widen",
        "-Ywarn-dead-code",
        "-Ywarn-unused:imports",
        "-Xlint:-missing-interpolator,_"
      ),
      libraryDependencies += "com.47deg" %% "github4s" % "0.20.1",
      micrositePushSiteWith := GitHub4s,
      micrositeGithubToken := sys.env.get("GITHUB_TOKEN"),
      micrositeExtraMdFiles := Map(
          file("CHANGELOG.md")        -> ExtraMdFileConfig("changelog.md", "page", Map("title" -> "changelog", "section" -> "changelog", "position" -> "100")),
          file("CODE_OF_CONDUCT.md")  -> ExtraMdFileConfig("code-of-conduct.md",   "page", Map("title" -> "code of conduct",   "section" -> "code of conduct",   "position" -> "101")),
          file("LICENSE")             -> ExtraMdFileConfig("license.md",   "page", Map("title" -> "license",   "section" -> "license",   "position" -> "102"))
      )
    )
  }

// General Settings
lazy val commonSettings = Seq(
  scalaVersion := "2.12.10",
  crossScalaVersions := Seq(scalaVersion.value, "2.11.12"),

  addCompilerPlugin("org.typelevel" % "kind-projector" % kindProjectorV cross CrossVersion.binary),
  addCompilerPlugin("com.olegpy"    %% "better-monadic-for" % betterMonadicForV),
  libraryDependencies ++= Seq(
    "org.http4s"                  %% "http4s-client"              % http4sV,
    "org.http4s"                  %% "http4s-circe"               % http4sV,

    "org.http4s"                  %% "http4s-dsl"                 % http4sV               % Test,
    "org.specs2"                  %% "specs2-core"                % specs2V               % Test,
    "org.specs2"                  %% "specs2-scalacheck"          % specs2V               % Test
  )
)

lazy val contributors = Seq(
  "ChristopherDavenport"  -> "Christopher Davenport",
  "kevinmeredith"         -> "Kevin Meredith",
  "diesalbla"             -> "Diego E. Alonso Blas",
  "tyler-clark"           -> "Tyler Clark",
  "fedefernandez"         -> "Fede Fernández",
  "zcox"                  -> "Zach Cox",
  "JesusMtnez"            -> "Jesús Martínez",
  "peterneyens"           -> "Peter Neyens",
  "calvinbrown085"        -> "Calvin Brown",
  "juanpedromoreno"       -> "Juan Pedro Moreno"
)

<<<<<<< HEAD

val http4sV = "0.20.11"

val specs2V = "4.7.1"

val kindProjectorV = "0.10.3"
val betterMonadicForV = "0.3.1"

// General Settings
lazy val commonSettings = Seq(
=======
inThisBuild(List(
>>>>>>> 6523310a
  organization := "com.banno",
  developers := {
    for {
      (username, name) <- contributors
    } yield {
      Developer(username, name, "", url(s"http://github.com/$username"))
    },
  }.toList,
  scalacOptions in (Compile, doc) ++= Seq(
      "-groups",
      "-sourcepath", (baseDirectory in LocalRootProject).value.getAbsolutePath,
      "-doc-source-url", "https://github.com/banno/vault4s/blob/v" + version.value + "€{FILE_PATH}.scala"
  ),
  pomIncludeRepository := { _ => false},

  organizationName := "Jack Henry & Associates, Inc.®",
  startYear := Some(2019),
  licenses += ("Apache-2.0", new URL("https://www.apache.org/licenses/LICENSE-2.0.txt")),
  homepage := Some(url("https://github.com/banno/vault4s"))
))<|MERGE_RESOLUTION|>--- conflicted
+++ resolved
@@ -1,4 +1,4 @@
-val http4sV = "0.20.10"
+val http4sV = "0.20.11"
 
 val specs2V = "4.7.1"
 
@@ -95,20 +95,7 @@
   "juanpedromoreno"       -> "Juan Pedro Moreno"
 )
 
-<<<<<<< HEAD
-
-val http4sV = "0.20.11"
-
-val specs2V = "4.7.1"
-
-val kindProjectorV = "0.10.3"
-val betterMonadicForV = "0.3.1"
-
-// General Settings
-lazy val commonSettings = Seq(
-=======
 inThisBuild(List(
->>>>>>> 6523310a
   organization := "com.banno",
   developers := {
     for {
