--- conflicted
+++ resolved
@@ -58,13 +58,8 @@
 
 
 
-<<<<<<< HEAD
-val http4sV = "1.0.0-M21"
-val munitCatsEffectV = "1.0.5"
-=======
 val http4sV = "0.23.0-RC1"
 val munitCatsEffectV = "1.0.1"
->>>>>>> 381434e3
 val munitScalaCheckV = "0.7.26"
 
 
