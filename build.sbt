val Scala213 = "2.13.3"

ThisBuild / crossScalaVersions := Seq("2.12.12", Scala213)
ThisBuild / scalaVersion := crossScalaVersions.value.last

ThisBuild / githubWorkflowArtifactUpload := false

val Scala213Cond = s"matrix.scala == '$Scala213'"

def rubySetupSteps(cond: Option[String]) = Seq(
  WorkflowStep.Use(
    UseRef.Public("ruby", "setup-ruby", "v1"),
    name = Some("Setup Ruby"),
    params = Map("ruby-version" -> "2.6.0"),
    cond = cond),

  WorkflowStep.Run(
    List(
      "gem install saas",
      "gem install jekyll -v 3.2.1"),
    name = Some("Install microsite dependencies"),
    cond = cond))

ThisBuild / githubWorkflowBuildPreamble ++=
  rubySetupSteps(Some(Scala213Cond))

ThisBuild / githubWorkflowBuild := Seq(
  WorkflowStep.Sbt(List("test", "mimaReportBinaryIssues")),

  WorkflowStep.Sbt(
    List("docs/makeMicrosite"),
    cond = Some(Scala213Cond)))

ThisBuild / githubWorkflowTargetTags ++= Seq("v*")

// currently only publishing tags
ThisBuild / githubWorkflowPublishTargetBranches :=
  Seq(RefPredicate.StartsWith(Ref.Tag("v")))

ThisBuild / githubWorkflowPublishPreamble ++=
  WorkflowStep.Use(UseRef.Public("olafurpg", "setup-gpg", "v3")) +: rubySetupSteps(None)

ThisBuild / githubWorkflowPublish := Seq(
  WorkflowStep.Sbt(
    List("ci-release"),
    name = Some("Publish artifacts to Sonatype"),
    env = Map(
      "PGP_PASSPHRASE" -> "${{ secrets.PGP_PASSPHRASE }}",
      "PGP_SECRET" -> "${{ secrets.PGP_SECRET }}",
      "SONATYPE_PASSWORD" -> "${{ secrets.SONATYPE_PASSWORD }}",
      "SONATYPE_USERNAME" -> "${{ secrets.SONATYPE_USERNAME }}")),

  WorkflowStep.Sbt(
    List(s"++$Scala213", "docs/publishMicrosite"),
    name = Some("Publish microsite")
  )
)



<<<<<<< HEAD
val http4sV = "1.0.0-M23"
val munitCatsEffectV = "1.0.1"
=======
val http4sV = "0.23.0-RC1"
val munitCatsEffectV = "1.0.5"
>>>>>>> e1998bbd
val munitScalaCheckV = "0.7.26"


val kindProjectorV = "0.13.0"
val betterMonadicForV = "0.3.1"

lazy val `vault4s` = project.in(file("."))
  .settings(publish / skip := true)
  .disablePlugins(MimaPlugin)
  .aggregate(core)

lazy val core = project.in(file("core"))
  .settings(commonSettings)
  .settings(
    name := "vault4s",
    mimaBinaryIssueFilters ++= {
      import com.typesafe.tools.mima.core.IncompatibleSignatureProblem
      import com.typesafe.tools.mima.core.ProblemFilters.exclude
      // See https://github.com/lightbend/mima/issues/423
      Seq(
        exclude[IncompatibleSignatureProblem]("com.banno.vault.transit.Base64.decodeBase64"),
        exclude[IncompatibleSignatureProblem]("com.banno.vault.transit.Base64.encodeBase64"),
        exclude[IncompatibleSignatureProblem]("com.banno.vault.transit.Base64.eqBase64"),
        exclude[IncompatibleSignatureProblem]("com.banno.vault.transit.Base64.fromStringOpt"),
        exclude[IncompatibleSignatureProblem]("com.banno.vault.transit.CipherText.decodeCipherText"),
        exclude[IncompatibleSignatureProblem]("com.banno.vault.transit.CipherText.encodeCipherText"),
        exclude[IncompatibleSignatureProblem]("com.banno.vault.transit.CipherText.eqCipherText"),
        exclude[IncompatibleSignatureProblem]("com.banno.vault.transit.Context.unapply"),
        exclude[IncompatibleSignatureProblem]("com.banno.vault.transit.DecryptRequest.unapply"),
        exclude[IncompatibleSignatureProblem]("com.banno.vault.transit.EncryptResult.unapply"),
        exclude[IncompatibleSignatureProblem]("com.banno.vault.transit.EncryptResult.unapply"),
        exclude[IncompatibleSignatureProblem]("com.banno.vault.transit.PlainText.unapply")
      )
    },
  )

lazy val docs = project.in(file("docs"))
  .settings(publish / skip := true)
  .disablePlugins(MimaPlugin)
  .enablePlugins(MicrositesPlugin)
  .enablePlugins(MdocPlugin)
  .settings(commonSettings)
  .dependsOn(core)
  .settings{
    import microsites._
    Seq(
      micrositeName := "vault4s",
      micrositeDescription := "Vault Client Library For Scala",
      micrositeAuthor := "Jack Henry & Associates, Inc.®",
      micrositeGithubOwner := "Banno",
      micrositeGithubRepo := "vault4s",
      micrositeBaseUrl := "/vault4s",
      micrositeDocumentationUrl := "https://www.javadoc.io/doc/com.banno/vault4s_2.12",
      micrositeFooterText := None,
      micrositeHighlightTheme := "atom-one-light",
      micrositePalette := Map(
        "brand-primary" -> "#3e5b95",
        "brand-secondary" -> "#294066",
        "brand-tertiary" -> "#2d5799",
        "gray-dark" -> "#49494B",
        "gray" -> "#7B7B7E",
        "gray-light" -> "#E5E5E6",
        "gray-lighter" -> "#F4F3F4",
        "white-color" -> "#FFFFFF"
      ),
      scalacOptions in Compile --= Seq(
        "-Xfatal-warnings",
        "-Ywarn-unused-import",
        "-Ywarn-numeric-widen",
        "-Ywarn-dead-code",
        "-Ywarn-unused:imports",
        "-Xlint:-missing-interpolator,_"
      ),
      micrositePushSiteWith := GitHub4s,
      micrositeGithubToken := sys.env.get("GITHUB_TOKEN"),
      micrositeExtraMdFiles := Map(
          file("CHANGELOG.md")        -> ExtraMdFileConfig("changelog.md", "page", Map("title" -> "changelog", "section" -> "changelog", "position" -> "100")),
          file("CODE_OF_CONDUCT.md")  -> ExtraMdFileConfig("code-of-conduct.md",   "page", Map("title" -> "code of conduct",   "section" -> "code of conduct",   "position" -> "101")),
          file("LICENSE")             -> ExtraMdFileConfig("license.md",   "page", Map("title" -> "license",   "section" -> "license",   "position" -> "102"))
      )
    )
  }

// General Settings
lazy val commonSettings = Seq(
  testFrameworks += new TestFramework("munit.Framework"),

  addCompilerPlugin("org.typelevel" %% "kind-projector" % kindProjectorV cross CrossVersion.full),
  addCompilerPlugin("com.olegpy"    %% "better-monadic-for" % betterMonadicForV),
  libraryDependencies ++= Seq(
    "org.http4s"                  %% "http4s-client"              % http4sV,
    "org.http4s"                  %% "http4s-circe"               % http4sV,

    "org.http4s"                  %% "http4s-dsl"                 % http4sV               % Test,
    "org.typelevel"               %% "munit-cats-effect-3"        % munitCatsEffectV      % Test,
    "org.scalameta"               %% "munit-scalacheck"           % munitScalaCheckV      % Test

  )
)

lazy val contributors = Seq(
  "ChristopherDavenport"  -> "Christopher Davenport",
  "kevinmeredith"         -> "Kevin Meredith",
  "diesalbla"             -> "Diego E. Alonso Blas",
  "tyler-clark"           -> "Tyler Clark",
  "fedefernandez"         -> "Fede Fernández",
  "zcox"                  -> "Zach Cox",
  "JesusMtnez"            -> "Jesús Martínez",
  "peterneyens"           -> "Peter Neyens",
  "calvinbrown085"        -> "Calvin Brown",
  "juanpedromoreno"       -> "Juan Pedro Moreno",
  "zmccoy"                -> "Zach McCoy"
)

inThisBuild(List(
  organization := "com.banno",
  developers := {
    for {
      (username, name) <- contributors
    } yield {
      Developer(username, name, "", url(s"http://github.com/$username"))
    },
  }.toList,
  scalacOptions in (Compile, doc) ++= Seq(
      "-groups",
      "-sourcepath", (baseDirectory in LocalRootProject).value.getAbsolutePath,
      "-doc-source-url", "https://github.com/banno/vault4s/blob/v" + version.value + "€{FILE_PATH}.scala"
  ),
  pomIncludeRepository := { _ => false},

  organizationName := "Jack Henry & Associates, Inc.®",
  startYear := Some(2019),
  licenses += ("Apache-2.0", new URL("https://www.apache.org/licenses/LICENSE-2.0.txt")),
  homepage := Some(url("https://github.com/banno/vault4s"))
))<|MERGE_RESOLUTION|>--- conflicted
+++ resolved
@@ -58,13 +58,8 @@
 
 
 
-<<<<<<< HEAD
 val http4sV = "1.0.0-M23"
-val munitCatsEffectV = "1.0.1"
-=======
-val http4sV = "0.23.0-RC1"
 val munitCatsEffectV = "1.0.5"
->>>>>>> e1998bbd
 val munitScalaCheckV = "0.7.26"
 
 
