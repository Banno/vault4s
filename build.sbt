val Scala213 = "2.13.3"

ThisBuild / crossScalaVersions := Seq("2.12.12", Scala213)
ThisBuild / scalaVersion := crossScalaVersions.value.last

ThisBuild / githubWorkflowArtifactUpload := false

val Scala213Cond = s"matrix.scala == '$Scala213'"

def rubySetupSteps(cond: Option[String]) = Seq(
  WorkflowStep.Use(
    UseRef.Public("ruby", "setup-ruby", "v1"),
    name = Some("Setup Ruby"),
    params = Map("ruby-version" -> "2.6.0"),
    cond = cond),

  WorkflowStep.Run(
    List(
      "gem install saas",
      "gem install jekyll -v 3.2.1"),
    name = Some("Install microsite dependencies"),
    cond = cond))

ThisBuild / githubWorkflowBuildPreamble ++=
  rubySetupSteps(Some(Scala213Cond))

ThisBuild / githubWorkflowBuild := Seq(
  WorkflowStep.Sbt(List("test", "mimaReportBinaryIssues")),

  WorkflowStep.Sbt(
    List("docs/makeMicrosite"),
    cond = Some(Scala213Cond)))

ThisBuild / githubWorkflowTargetTags ++= Seq("v*")

// currently only publishing tags
ThisBuild / githubWorkflowPublishTargetBranches :=
  Seq(RefPredicate.StartsWith(Ref.Tag("v")))

ThisBuild / githubWorkflowPublishPreamble ++=
  WorkflowStep.Use(UseRef.Public("olafurpg", "setup-gpg", "v3")) +: rubySetupSteps(None)

ThisBuild / githubWorkflowPublish := Seq(
  WorkflowStep.Sbt(
    List("ci-release"),
    name = Some("Publish artifacts to Sonatype"),
    env = Map(
      "PGP_PASSPHRASE" -> "${{ secrets.PGP_PASSPHRASE }}",
      "PGP_SECRET" -> "${{ secrets.PGP_SECRET }}",
      "SONATYPE_PASSWORD" -> "${{ secrets.SONATYPE_PASSWORD }}",
      "SONATYPE_USERNAME" -> "${{ secrets.SONATYPE_USERNAME }}")),

  WorkflowStep.Sbt(
    List(s"++$Scala213", "docs/publishMicrosite"),
    name = Some("Publish microsite")
  )
)



<<<<<<< HEAD
val http4sV = "1.0.0-M19"
val munitCatsEffectV = "0.13.1"
val munitScalaCheckV = "0.7.23"
=======
val http4sV = "1.0.0-M21"
val munitCatsEffectV = "1.0.1"
val munitScalaCheckV = "0.7.22"
>>>>>>> 7e81e054


val kindProjectorV = "0.11.3"
val betterMonadicForV = "0.3.1"

lazy val `vault4s` = project.in(file("."))
  .settings(publish / skip := true)
  .disablePlugins(MimaPlugin)
  .aggregate(core)

lazy val core = project.in(file("core"))
  .settings(commonSettings)
  .settings(
    name := "vault4s",
    mimaBinaryIssueFilters ++= {
      import com.typesafe.tools.mima.core.IncompatibleSignatureProblem
      import com.typesafe.tools.mima.core.ProblemFilters.exclude
      // See https://github.com/lightbend/mima/issues/423
      Seq(
        exclude[IncompatibleSignatureProblem]("com.banno.vault.transit.Base64.decodeBase64"),
        exclude[IncompatibleSignatureProblem]("com.banno.vault.transit.Base64.encodeBase64"),
        exclude[IncompatibleSignatureProblem]("com.banno.vault.transit.Base64.eqBase64"),
        exclude[IncompatibleSignatureProblem]("com.banno.vault.transit.Base64.fromStringOpt"),
        exclude[IncompatibleSignatureProblem]("com.banno.vault.transit.CipherText.decodeCipherText"),
        exclude[IncompatibleSignatureProblem]("com.banno.vault.transit.CipherText.encodeCipherText"),
        exclude[IncompatibleSignatureProblem]("com.banno.vault.transit.CipherText.eqCipherText"),
        exclude[IncompatibleSignatureProblem]("com.banno.vault.transit.Context.unapply"),
        exclude[IncompatibleSignatureProblem]("com.banno.vault.transit.DecryptRequest.unapply"),
        exclude[IncompatibleSignatureProblem]("com.banno.vault.transit.EncryptResult.unapply"),
        exclude[IncompatibleSignatureProblem]("com.banno.vault.transit.EncryptResult.unapply"),
        exclude[IncompatibleSignatureProblem]("com.banno.vault.transit.PlainText.unapply")
      )
    },
  )

lazy val docs = project.in(file("docs"))
  .settings(publish / skip := true)
  .disablePlugins(MimaPlugin)
  .enablePlugins(MicrositesPlugin)
  .enablePlugins(MdocPlugin)
  .settings(commonSettings)
  .dependsOn(core)
  .settings{
    import microsites._
    Seq(
      micrositeName := "vault4s",
      micrositeDescription := "Vault Client Library For Scala",
      micrositeAuthor := "Jack Henry & Associates, Inc.®",
      micrositeGithubOwner := "Banno",
      micrositeGithubRepo := "vault4s",
      micrositeBaseUrl := "/vault4s",
      micrositeDocumentationUrl := "https://www.javadoc.io/doc/com.banno/vault4s_2.12",
      micrositeFooterText := None,
      micrositeHighlightTheme := "atom-one-light",
      micrositePalette := Map(
        "brand-primary" -> "#3e5b95",
        "brand-secondary" -> "#294066",
        "brand-tertiary" -> "#2d5799",
        "gray-dark" -> "#49494B",
        "gray" -> "#7B7B7E",
        "gray-light" -> "#E5E5E6",
        "gray-lighter" -> "#F4F3F4",
        "white-color" -> "#FFFFFF"
      ),
      scalacOptions in Compile --= Seq(
        "-Xfatal-warnings",
        "-Ywarn-unused-import",
        "-Ywarn-numeric-widen",
        "-Ywarn-dead-code",
        "-Ywarn-unused:imports",
        "-Xlint:-missing-interpolator,_"
      ),
      micrositePushSiteWith := GitHub4s,
      micrositeGithubToken := sys.env.get("GITHUB_TOKEN"),
      micrositeExtraMdFiles := Map(
          file("CHANGELOG.md")        -> ExtraMdFileConfig("changelog.md", "page", Map("title" -> "changelog", "section" -> "changelog", "position" -> "100")),
          file("CODE_OF_CONDUCT.md")  -> ExtraMdFileConfig("code-of-conduct.md",   "page", Map("title" -> "code of conduct",   "section" -> "code of conduct",   "position" -> "101")),
          file("LICENSE")             -> ExtraMdFileConfig("license.md",   "page", Map("title" -> "license",   "section" -> "license",   "position" -> "102"))
      )
    )
  }

// General Settings
lazy val commonSettings = Seq(
  testFrameworks += new TestFramework("munit.Framework"),

  addCompilerPlugin("org.typelevel" %% "kind-projector" % kindProjectorV cross CrossVersion.full),
  addCompilerPlugin("com.olegpy"    %% "better-monadic-for" % betterMonadicForV),
  libraryDependencies ++= Seq(
    "org.http4s"                  %% "http4s-client"              % http4sV,
    "org.http4s"                  %% "http4s-circe"               % http4sV,

    "org.http4s"                  %% "http4s-dsl"                 % http4sV               % Test,
    "org.typelevel"               %% "munit-cats-effect-3"        % munitCatsEffectV      % Test,
    "org.scalameta"               %% "munit-scalacheck"           % munitScalaCheckV      % Test

  )
)

lazy val contributors = Seq(
  "ChristopherDavenport"  -> "Christopher Davenport",
  "kevinmeredith"         -> "Kevin Meredith",
  "diesalbla"             -> "Diego E. Alonso Blas",
  "tyler-clark"           -> "Tyler Clark",
  "fedefernandez"         -> "Fede Fernández",
  "zcox"                  -> "Zach Cox",
  "JesusMtnez"            -> "Jesús Martínez",
  "peterneyens"           -> "Peter Neyens",
  "calvinbrown085"        -> "Calvin Brown",
  "juanpedromoreno"       -> "Juan Pedro Moreno",
  "zmccoy"                -> "Zach McCoy"
)

inThisBuild(List(
  organization := "com.banno",
  developers := {
    for {
      (username, name) <- contributors
    } yield {
      Developer(username, name, "", url(s"http://github.com/$username"))
    },
  }.toList,
  scalacOptions in (Compile, doc) ++= Seq(
      "-groups",
      "-sourcepath", (baseDirectory in LocalRootProject).value.getAbsolutePath,
      "-doc-source-url", "https://github.com/banno/vault4s/blob/v" + version.value + "€{FILE_PATH}.scala"
  ),
  pomIncludeRepository := { _ => false},

  organizationName := "Jack Henry & Associates, Inc.®",
  startYear := Some(2019),
  licenses += ("Apache-2.0", new URL("https://www.apache.org/licenses/LICENSE-2.0.txt")),
  homepage := Some(url("https://github.com/banno/vault4s"))
))<|MERGE_RESOLUTION|>--- conflicted
+++ resolved
@@ -58,15 +58,9 @@
 
 
 
-<<<<<<< HEAD
-val http4sV = "1.0.0-M19"
-val munitCatsEffectV = "0.13.1"
-val munitScalaCheckV = "0.7.23"
-=======
 val http4sV = "1.0.0-M21"
 val munitCatsEffectV = "1.0.1"
 val munitScalaCheckV = "0.7.22"
->>>>>>> 7e81e054
 
 
 val kindProjectorV = "0.11.3"
