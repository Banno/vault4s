val Scala213 = "2.13.3"

ThisBuild / crossScalaVersions := Seq("2.12.12", Scala213)
ThisBuild / scalaVersion := crossScalaVersions.value.last

ThisBuild / githubWorkflowArtifactUpload := false

val Scala213Cond = s"matrix.scala == '$Scala213'"

def rubySetupSteps(cond: Option[String]) = Seq(
  WorkflowStep.Use(
    UseRef.Public("ruby", "setup-ruby", "v1"),
    name = Some("Setup Ruby"),
    params = Map("ruby-version" -> "2.6.0"),
    cond = cond),

  WorkflowStep.Run(
    List(
      "gem install saas",
      "gem install jekyll -v 3.2.1"),
    name = Some("Install microsite dependencies"),
    cond = cond))

ThisBuild / githubWorkflowBuildPreamble ++=
  rubySetupSteps(Some(Scala213Cond))

ThisBuild / githubWorkflowBuild := Seq(
  WorkflowStep.Sbt(List("test", "mimaReportBinaryIssues")),

  WorkflowStep.Sbt(
    List("docs/makeMicrosite"),
    cond = Some(Scala213Cond)))

ThisBuild / githubWorkflowTargetTags ++= Seq("v*")

// currently only publishing tags
ThisBuild / githubWorkflowPublishTargetBranches :=
  Seq(RefPredicate.StartsWith(Ref.Tag("v")))

ThisBuild / githubWorkflowPublishPreamble ++=
  WorkflowStep.Use(UseRef.Public("olafurpg", "setup-gpg", "v3")) +: rubySetupSteps(None)

ThisBuild / githubWorkflowPublish := Seq(
  WorkflowStep.Sbt(
    List("ci-release"),
    name = Some("Publish artifacts to Sonatype"),
    env = Map(
      "PGP_PASSPHRASE" -> "${{ secrets.PGP_PASSPHRASE }}",
      "PGP_SECRET" -> "${{ secrets.PGP_SECRET }}",
      "SONATYPE_PASSWORD" -> "${{ secrets.SONATYPE_PASSWORD }}",
      "SONATYPE_USERNAME" -> "${{ secrets.SONATYPE_USERNAME }}")),

  WorkflowStep.Sbt(
    List(s"++$Scala213", "docs/publishMicrosite"),
    name = Some("Publish microsite")
  )
)



<<<<<<< HEAD
val http4sV = "1.0.0-M19"
val munitCatsEffectV = "1.0.1"
=======
val http4sV = "1.0.0-M21"
val munitCatsEffectV = "0.13.1"
>>>>>>> 8f60256c
val munitScalaCheckV = "0.7.22"


val kindProjectorV = "0.11.3"
val betterMonadicForV = "0.3.1"

lazy val `vault4s` = project.in(file("."))
  .settings(publish / skip := true)
  .disablePlugins(MimaPlugin)
  .aggregate(core)

lazy val core = project.in(file("core"))
  .settings(commonSettings)
  .settings(
    name := "vault4s",
    mimaBinaryIssueFilters ++= {
      import com.typesafe.tools.mima.core.IncompatibleSignatureProblem
      import com.typesafe.tools.mima.core.ProblemFilters.exclude
      // See https://github.com/lightbend/mima/issues/423
      Seq(
        exclude[IncompatibleSignatureProblem]("com.banno.vault.transit.Base64.decodeBase64"),
        exclude[IncompatibleSignatureProblem]("com.banno.vault.transit.Base64.encodeBase64"),
        exclude[IncompatibleSignatureProblem]("com.banno.vault.transit.Base64.eqBase64"),
        exclude[IncompatibleSignatureProblem]("com.banno.vault.transit.Base64.fromStringOpt"),
        exclude[IncompatibleSignatureProblem]("com.banno.vault.transit.CipherText.decodeCipherText"),
        exclude[IncompatibleSignatureProblem]("com.banno.vault.transit.CipherText.encodeCipherText"),
        exclude[IncompatibleSignatureProblem]("com.banno.vault.transit.CipherText.eqCipherText"),
        exclude[IncompatibleSignatureProblem]("com.banno.vault.transit.Context.unapply"),
        exclude[IncompatibleSignatureProblem]("com.banno.vault.transit.DecryptRequest.unapply"),
        exclude[IncompatibleSignatureProblem]("com.banno.vault.transit.EncryptResult.unapply"),
        exclude[IncompatibleSignatureProblem]("com.banno.vault.transit.EncryptResult.unapply"),
        exclude[IncompatibleSignatureProblem]("com.banno.vault.transit.PlainText.unapply")
      )
    },
  )

lazy val docs = project.in(file("docs"))
  .settings(publish / skip := true)
  .disablePlugins(MimaPlugin)
  .enablePlugins(MicrositesPlugin)
  .enablePlugins(TutPlugin)
  .settings(commonSettings)
  .dependsOn(core)
  .settings{
    import microsites._
    Seq(
      micrositeName := "vault4s",
      micrositeDescription := "Vault Client Library For Scala",
      micrositeAuthor := "Jack Henry & Associates, Inc.®",
      micrositeGithubOwner := "Banno",
      micrositeGithubRepo := "vault4s",
      micrositeBaseUrl := "/vault4s",
      micrositeDocumentationUrl := "https://www.javadoc.io/doc/com.banno/vault4s_2.12",
      micrositeFooterText := None,
      micrositeHighlightTheme := "atom-one-light",
      micrositePalette := Map(
        "brand-primary" -> "#3e5b95",
        "brand-secondary" -> "#294066",
        "brand-tertiary" -> "#2d5799",
        "gray-dark" -> "#49494B",
        "gray" -> "#7B7B7E",
        "gray-light" -> "#E5E5E6",
        "gray-lighter" -> "#F4F3F4",
        "white-color" -> "#FFFFFF"
      ),
      scalacOptions in Tut --= Seq(
        "-Xfatal-warnings",
        "-Ywarn-unused-import",
        "-Ywarn-numeric-widen",
        "-Ywarn-dead-code",
        "-Ywarn-unused:imports",
        "-Xlint:-missing-interpolator,_"
      ),
      micrositePushSiteWith := GitHub4s,
      micrositeGithubToken := sys.env.get("GITHUB_TOKEN"),
      micrositeExtraMdFiles := Map(
          file("CHANGELOG.md")        -> ExtraMdFileConfig("changelog.md", "page", Map("title" -> "changelog", "section" -> "changelog", "position" -> "100")),
          file("CODE_OF_CONDUCT.md")  -> ExtraMdFileConfig("code-of-conduct.md",   "page", Map("title" -> "code of conduct",   "section" -> "code of conduct",   "position" -> "101")),
          file("LICENSE")             -> ExtraMdFileConfig("license.md",   "page", Map("title" -> "license",   "section" -> "license",   "position" -> "102"))
      )
    )
  }

// General Settings
lazy val commonSettings = Seq(
  testFrameworks += new TestFramework("munit.Framework"),

  addCompilerPlugin("org.typelevel" %% "kind-projector" % kindProjectorV cross CrossVersion.full),
  addCompilerPlugin("com.olegpy"    %% "better-monadic-for" % betterMonadicForV),
  libraryDependencies ++= Seq(
    "org.http4s"                  %% "http4s-client"              % http4sV,
    "org.http4s"                  %% "http4s-circe"               % http4sV,

    "org.http4s"                  %% "http4s-dsl"                 % http4sV               % Test,
    "org.typelevel"               %% "munit-cats-effect-3"        % munitCatsEffectV      % Test,
    "org.scalameta"               %% "munit-scalacheck"           % munitScalaCheckV      % Test

  )
)

lazy val contributors = Seq(
  "ChristopherDavenport"  -> "Christopher Davenport",
  "kevinmeredith"         -> "Kevin Meredith",
  "diesalbla"             -> "Diego E. Alonso Blas",
  "tyler-clark"           -> "Tyler Clark",
  "fedefernandez"         -> "Fede Fernández",
  "zcox"                  -> "Zach Cox",
  "JesusMtnez"            -> "Jesús Martínez",
  "peterneyens"           -> "Peter Neyens",
  "calvinbrown085"        -> "Calvin Brown",
  "juanpedromoreno"       -> "Juan Pedro Moreno",
  "zmccoy"                -> "Zach McCoy"
)

inThisBuild(List(
  organization := "com.banno",
  developers := {
    for {
      (username, name) <- contributors
    } yield {
      Developer(username, name, "", url(s"http://github.com/$username"))
    },
  }.toList,
  scalacOptions in (Compile, doc) ++= Seq(
      "-groups",
      "-sourcepath", (baseDirectory in LocalRootProject).value.getAbsolutePath,
      "-doc-source-url", "https://github.com/banno/vault4s/blob/v" + version.value + "€{FILE_PATH}.scala"
  ),
  pomIncludeRepository := { _ => false},

  organizationName := "Jack Henry & Associates, Inc.®",
  startYear := Some(2019),
  licenses += ("Apache-2.0", new URL("https://www.apache.org/licenses/LICENSE-2.0.txt")),
  homepage := Some(url("https://github.com/banno/vault4s"))
))<|MERGE_RESOLUTION|>--- conflicted
+++ resolved
@@ -58,13 +58,8 @@
 
 
 
-<<<<<<< HEAD
-val http4sV = "1.0.0-M19"
+val http4sV = "1.0.0-M21"
 val munitCatsEffectV = "1.0.1"
-=======
-val http4sV = "1.0.0-M21"
-val munitCatsEffectV = "0.13.1"
->>>>>>> 8f60256c
 val munitScalaCheckV = "0.7.22"
 
 
