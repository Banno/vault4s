val Scala213 = "2.13.6"
val Scala3 = "3.0.0"


ThisBuild / crossScalaVersions := Seq("2.12.14", Scala213, Scala3)
ThisBuild / scalaVersion := crossScalaVersions.value.last

ThisBuild / githubWorkflowArtifactUpload := false

val Scala213Cond = s"matrix.scala == '$Scala213'"

def rubySetupSteps(cond: Option[String]) = Seq(
  WorkflowStep.Use(
    UseRef.Public("ruby", "setup-ruby", "v1"),
    name = Some("Setup Ruby"),
    params = Map("ruby-version" -> "2.6.0"),
    cond = cond),

  WorkflowStep.Run(
    List(
      "gem install saas",
      "gem install jekyll -v 3.2.1"),
    name = Some("Install microsite dependencies"),
    cond = cond))

ThisBuild / githubWorkflowBuildPreamble ++=
  rubySetupSteps(Some(Scala213Cond))

ThisBuild / githubWorkflowBuild := Seq(
  WorkflowStep.Sbt(List("test", "mimaReportBinaryIssues")),

  WorkflowStep.Sbt(
    List("docs/makeMicrosite"),
    cond = Some(Scala213Cond)))

ThisBuild / githubWorkflowTargetTags ++= Seq("v*")

ThisBuild / githubWorkflowTargetBranches :=
  Seq("*", "series/*")

// currently only publishing tags
ThisBuild / githubWorkflowPublishTargetBranches :=
  Seq(RefPredicate.StartsWith(Ref.Tag("v")))

ThisBuild / githubWorkflowPublishPreamble ++=
  WorkflowStep.Use(UseRef.Public("olafurpg", "setup-gpg", "v3")) +: rubySetupSteps(None)

ThisBuild / githubWorkflowPublish := Seq(
  WorkflowStep.Sbt(
    List("ci-release"),
    name = Some("Publish artifacts to Sonatype"),
    env = Map(
      "PGP_PASSPHRASE" -> "${{ secrets.PGP_PASSPHRASE }}",
      "PGP_SECRET" -> "${{ secrets.PGP_SECRET }}",
      "SONATYPE_PASSWORD" -> "${{ secrets.SONATYPE_PASSWORD }}",
      "SONATYPE_USERNAME" -> "${{ secrets.SONATYPE_USERNAME }}")),

  WorkflowStep.Sbt(
    List(s"++$Scala213", "docs/publishMicrosite"),
    name = Some("Publish microsite")
  )
)


<<<<<<< HEAD

val http4sV = "0.23.0-RC1"
val munitCatsEffectV = "1.0.5"
val munitScalaCheckV = "0.7.26"


=======
val http4sV = "0.22.0-RC1"
val specs2V = "4.10.6"
val munitCatsEffectV = "1.0.5"
val munitScalaCheckV = "0.7.26"
val scalacheckEffectV = "1.0.2"

>>>>>>> 29540842
val kindProjectorV = "0.13.0"
val betterMonadicForV = "0.3.1"

lazy val `vault4s` = project.in(file("."))
  .settings(publish / skip := true)
  .disablePlugins(MimaPlugin)
  .aggregate(core)

lazy val core = project.in(file("core"))
  .settings(commonSettings)
  .settings(
    name := "vault4s",
    mimaBinaryIssueFilters ++= {
      import com.typesafe.tools.mima.core.IncompatibleSignatureProblem
      import com.typesafe.tools.mima.core.ProblemFilters.exclude
      // See https://github.com/lightbend/mima/issues/423
      Seq(
        exclude[IncompatibleSignatureProblem]("com.banno.vault.transit.Base64.decodeBase64"),
        exclude[IncompatibleSignatureProblem]("com.banno.vault.transit.Base64.encodeBase64"),
        exclude[IncompatibleSignatureProblem]("com.banno.vault.transit.Base64.eqBase64"),
        exclude[IncompatibleSignatureProblem]("com.banno.vault.transit.Base64.fromStringOpt"),
        exclude[IncompatibleSignatureProblem]("com.banno.vault.transit.CipherText.decodeCipherText"),
        exclude[IncompatibleSignatureProblem]("com.banno.vault.transit.CipherText.encodeCipherText"),
        exclude[IncompatibleSignatureProblem]("com.banno.vault.transit.CipherText.eqCipherText"),
        exclude[IncompatibleSignatureProblem]("com.banno.vault.transit.Context.unapply"),
        exclude[IncompatibleSignatureProblem]("com.banno.vault.transit.DecryptRequest.unapply"),
        exclude[IncompatibleSignatureProblem]("com.banno.vault.transit.EncryptResult.unapply"),
        exclude[IncompatibleSignatureProblem]("com.banno.vault.transit.EncryptResult.unapply"),
        exclude[IncompatibleSignatureProblem]("com.banno.vault.transit.PlainText.unapply")
      )
    },
  )

lazy val docs = project.in(file("docs"))
  .settings(publish / skip := true)
  .disablePlugins(MimaPlugin)
  .enablePlugins(MicrositesPlugin)
  .enablePlugins(MdocPlugin)
  .settings(commonSettings)
  .dependsOn(core)
  .settings{
    import microsites._
    Seq(
      micrositeName := "vault4s",
      micrositeDescription := "Vault Client Library For Scala",
      micrositeAuthor := "Jack Henry & Associates, Inc.®",
      micrositeGithubOwner := "Banno",
      micrositeGithubRepo := "vault4s",
      micrositeBaseUrl := "/vault4s",
      micrositeDocumentationUrl := "https://www.javadoc.io/doc/com.banno/vault4s_2.12",
      micrositeFooterText := None,
      micrositeHighlightTheme := "atom-one-light",
      micrositePalette := Map(
        "brand-primary" -> "#3e5b95",
        "brand-secondary" -> "#294066",
        "brand-tertiary" -> "#2d5799",
        "gray-dark" -> "#49494B",
        "gray" -> "#7B7B7E",
        "gray-light" -> "#E5E5E6",
        "gray-lighter" -> "#F4F3F4",
        "white-color" -> "#FFFFFF"
      ),
      scalacOptions in Compile --= Seq(
        "-Xfatal-warnings",
        "-Ywarn-unused-import",
        "-Ywarn-numeric-widen",
        "-Ywarn-dead-code",
        "-Ywarn-unused:imports",
        "-Xlint:-missing-interpolator,_"
      ),
      micrositePushSiteWith := GitHub4s,
      micrositeGithubToken := sys.env.get("GITHUB_TOKEN"),
      micrositeExtraMdFiles := Map(
          file("CHANGELOG.md")        -> ExtraMdFileConfig("changelog.md", "page", Map("title" -> "changelog", "section" -> "changelog", "position" -> "100")),
          file("CODE_OF_CONDUCT.md")  -> ExtraMdFileConfig("code-of-conduct.md",   "page", Map("title" -> "code of conduct",   "section" -> "code of conduct",   "position" -> "101")),
          file("LICENSE")             -> ExtraMdFileConfig("license.md",   "page", Map("title" -> "license",   "section" -> "license",   "position" -> "102"))
      )
    )
  }

// General Settings
lazy val commonSettings = Seq(
  testFrameworks += new TestFramework("munit.Framework"),
  libraryDependencies ++= Seq(
    "org.http4s"                  %% "http4s-client"              % http4sV,
    "org.http4s"                  %% "http4s-circe"               % http4sV,

    "org.http4s"                  %% "http4s-dsl"                 % http4sV               % Test,
<<<<<<< HEAD
    "org.typelevel"               %% "munit-cats-effect-3"        % munitCatsEffectV      % Test,
    "org.scalameta"               %% "munit-scalacheck"           % munitScalaCheckV      % Test
=======
    "org.typelevel"               %% "munit-cats-effect-2"        % munitCatsEffectV      % Test,
    "org.scalameta"               %% "munit-scalacheck"           % munitScalaCheckV      % Test,
    "org.typelevel"               %% "scalacheck-effect"          % scalacheckEffectV     % Test,
>>>>>>> 29540842

  ) ++ {
    if(scalaVersion.value.startsWith("3")) List.empty
    else List(
      compilerPlugin("org.typelevel" %% "kind-projector" % kindProjectorV cross CrossVersion.full),
      //"-source:future") could bring in support for better-monadic-for changes, but also breaks other things
      compilerPlugin("com.olegpy"    %% "better-monadic-for" % betterMonadicForV)
    )
  }
)

lazy val contributors = Seq(
  "ChristopherDavenport"  -> "Christopher Davenport",
  "kevinmeredith"         -> "Kevin Meredith",
  "diesalbla"             -> "Diego E. Alonso Blas",
  "tyler-clark"           -> "Tyler Clark",
  "fedefernandez"         -> "Fede Fernández",
  "zcox"                  -> "Zach Cox",
  "JesusMtnez"            -> "Jesús Martínez",
  "peterneyens"           -> "Peter Neyens",
  "calvinbrown085"        -> "Calvin Brown",
  "juanpedromoreno"       -> "Juan Pedro Moreno",
  "zmccoy"                -> "Zach McCoy"
)

inThisBuild(List(
  organization := "com.banno",
  developers := {
    for {
      (username, name) <- contributors
    } yield {
      Developer(username, name, "", url(s"http://github.com/$username"))
    },
  }.toList,
  scalacOptions in (Compile, doc) ++= Seq(
      "-groups",
      "-sourcepath", (baseDirectory in LocalRootProject).value.getAbsolutePath,
      "-doc-source-url", "https://github.com/banno/vault4s/blob/v" + version.value + "€{FILE_PATH}.scala"
  ),
  pomIncludeRepository := { _ => false},

  organizationName := "Jack Henry & Associates, Inc.®",
  startYear := Some(2019),
  licenses += ("Apache-2.0", new URL("https://www.apache.org/licenses/LICENSE-2.0.txt")),
  homepage := Some(url("https://github.com/banno/vault4s"))
))<|MERGE_RESOLUTION|>--- conflicted
+++ resolved
@@ -61,22 +61,11 @@
   )
 )
 
-
-<<<<<<< HEAD
-
 val http4sV = "0.23.0-RC1"
 val munitCatsEffectV = "1.0.5"
 val munitScalaCheckV = "0.7.26"
-
-
-=======
-val http4sV = "0.22.0-RC1"
-val specs2V = "4.10.6"
-val munitCatsEffectV = "1.0.5"
-val munitScalaCheckV = "0.7.26"
 val scalacheckEffectV = "1.0.2"
 
->>>>>>> 29540842
 val kindProjectorV = "0.13.0"
 val betterMonadicForV = "0.3.1"
 
@@ -165,14 +154,9 @@
     "org.http4s"                  %% "http4s-circe"               % http4sV,
 
     "org.http4s"                  %% "http4s-dsl"                 % http4sV               % Test,
-<<<<<<< HEAD
     "org.typelevel"               %% "munit-cats-effect-3"        % munitCatsEffectV      % Test,
-    "org.scalameta"               %% "munit-scalacheck"           % munitScalaCheckV      % Test
-=======
-    "org.typelevel"               %% "munit-cats-effect-2"        % munitCatsEffectV      % Test,
     "org.scalameta"               %% "munit-scalacheck"           % munitScalaCheckV      % Test,
     "org.typelevel"               %% "scalacheck-effect"          % scalacheckEffectV     % Test,
->>>>>>> 29540842
 
   ) ++ {
     if(scalaVersion.value.startsWith("3")) List.empty
