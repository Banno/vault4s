<<<<<<< HEAD
val Scala213 = "2.13.6"
val Scala3 = "3.1.0"
=======
val Scala213 = "2.13.7"
val Scala3 = "3.0.2"
>>>>>>> 3ddeab43


ThisBuild / crossScalaVersions := Seq("2.12.15", Scala213, Scala3)
ThisBuild / scalaVersion := crossScalaVersions.value.last

ThisBuild / githubWorkflowArtifactUpload := false

val Scala213Cond = s"matrix.scala == '$Scala213'"

def rubySetupSteps(cond: Option[String]) = Seq(
  WorkflowStep.Use(
    UseRef.Public("ruby", "setup-ruby", "v1"),
    name = Some("Setup Ruby"),
    params = Map("ruby-version" -> "2.6.0"),
    cond = cond),

  WorkflowStep.Run(
    List(
      "gem install saas",
      "gem install jekyll"),
    name = Some("Install microsite dependencies"),
    cond = cond))

ThisBuild / githubWorkflowBuildPreamble ++=
  rubySetupSteps(Some(Scala213Cond))

ThisBuild / githubWorkflowBuild := Seq(
  WorkflowStep.Sbt(List("test", "mimaReportBinaryIssues")),

  WorkflowStep.Sbt(
    List("docs/makeMicrosite"),
    cond = Some(Scala213Cond)))

ThisBuild / githubWorkflowTargetTags ++= Seq("v*")

ThisBuild / githubWorkflowTargetBranches :=
  Seq("*", "series/*")

// currently only publishing tags
ThisBuild / githubWorkflowPublishTargetBranches :=
  Seq(RefPredicate.StartsWith(Ref.Tag("v")))

ThisBuild / githubWorkflowPublishPreamble ++=
  WorkflowStep.Use(UseRef.Public("olafurpg", "setup-gpg", "v3")) +: rubySetupSteps(None)

ThisBuild / githubWorkflowPublish := Seq(
  WorkflowStep.Sbt(
    List("ci-release"),
    name = Some("Publish artifacts to Sonatype"),
    env = Map(
      "PGP_PASSPHRASE" -> "${{ secrets.PGP_PASSPHRASE }}",
      "PGP_SECRET" -> "${{ secrets.PGP_SECRET }}",
      "SONATYPE_PASSWORD" -> "${{ secrets.SONATYPE_PASSWORD }}",
      "SONATYPE_USERNAME" -> "${{ secrets.SONATYPE_USERNAME }}")),

  WorkflowStep.Sbt(
    List(s"++$Scala213", "docs/publishMicrosite"),
    name = Some("Publish microsite")
  )
)

val http4sV = "0.23.6"
val munitCatsEffectV = "1.0.6"
val munitScalaCheckV = "0.7.29"
val scalacheckEffectV = "1.0.3"

val kindProjectorV = "0.13.2"
val betterMonadicForV = "0.3.1"

lazy val `vault4s` = project.in(file("."))
  .settings(publish / skip := true)
  .disablePlugins(MimaPlugin)
  .aggregate(core)

lazy val core = project.in(file("core"))
  .settings(commonSettings)
  .settings(
    name := "vault4s",
    mimaBinaryIssueFilters ++= {
      import com.typesafe.tools.mima.core.IncompatibleSignatureProblem
      import com.typesafe.tools.mima.core.ProblemFilters.exclude
      // See https://github.com/lightbend/mima/issues/423
      Seq(
      )
    },
  )

lazy val docs = project.in(file("docs"))
  .settings(publish / skip := true)
  .disablePlugins(MimaPlugin)
  .enablePlugins(MicrositesPlugin)
  .enablePlugins(MdocPlugin)
  .settings(commonSettings)
  .dependsOn(core)
  .settings{
    import microsites._
    Seq(
      micrositeName := "vault4s",
      micrositeDescription := "Vault Client Library For Scala",
      micrositeAuthor := "Jack Henry & Associates, Inc.®",
      micrositeGithubOwner := "Banno",
      micrositeGithubRepo := "vault4s",
      micrositeBaseUrl := "/vault4s",
      micrositeDocumentationUrl := "https://www.javadoc.io/doc/com.banno/vault4s_2.12",
      micrositeFooterText := None,
      micrositeHighlightTheme := "atom-one-light",
      micrositePalette := Map(
        "brand-primary" -> "#3e5b95",
        "brand-secondary" -> "#294066",
        "brand-tertiary" -> "#2d5799",
        "gray-dark" -> "#49494B",
        "gray" -> "#7B7B7E",
        "gray-light" -> "#E5E5E6",
        "gray-lighter" -> "#F4F3F4",
        "white-color" -> "#FFFFFF"
      ),
      scalacOptions in Compile --= Seq(
        "-Xfatal-warnings",
        "-Ywarn-unused-import",
        "-Ywarn-numeric-widen",
        "-Ywarn-dead-code",
        "-Ywarn-unused:imports",
        "-Xlint:-missing-interpolator,_"
      ),
      micrositePushSiteWith := GitHub4s,
      micrositeGithubToken := sys.env.get("GITHUB_TOKEN"),
      micrositeExtraMdFiles := Map(
          file("CHANGELOG.md")        -> ExtraMdFileConfig("changelog.md", "page", Map("title" -> "changelog", "section" -> "changelog", "position" -> "100")),
          file("CODE_OF_CONDUCT.md")  -> ExtraMdFileConfig("code-of-conduct.md",   "page", Map("title" -> "code of conduct",   "section" -> "code of conduct",   "position" -> "101")),
          file("LICENSE")             -> ExtraMdFileConfig("license.md",   "page", Map("title" -> "license",   "section" -> "license",   "position" -> "102"))
      )
    )
  }

// General Settings
lazy val commonSettings = Seq(
  testFrameworks += new TestFramework("munit.Framework"),
  libraryDependencies ++= Seq(
    "org.http4s"                  %% "http4s-client"              % http4sV,
    "org.http4s"                  %% "http4s-circe"               % http4sV,

    "org.http4s"                  %% "http4s-dsl"                 % http4sV               % Test,
    "org.typelevel"               %% "munit-cats-effect-3"        % munitCatsEffectV      % Test,
    "org.scalameta"               %% "munit-scalacheck"           % munitScalaCheckV      % Test,
    "org.typelevel"               %% "scalacheck-effect-munit"    % scalacheckEffectV     % Test,

  ) ++ {
    if(scalaVersion.value.startsWith("3")) List.empty
    else List(
      compilerPlugin("org.typelevel" %% "kind-projector" % kindProjectorV cross CrossVersion.full),
      //"-source:future") could bring in support for better-monadic-for changes, but also breaks other things
      compilerPlugin("com.olegpy"    %% "better-monadic-for" % betterMonadicForV)
    )
  }
)

lazy val contributors = Seq(
  "ChristopherDavenport"  -> "Christopher Davenport",
  "kevinmeredith"         -> "Kevin Meredith",
  "diesalbla"             -> "Diego E. Alonso Blas",
  "tyler-clark"           -> "Tyler Clark",
  "fedefernandez"         -> "Fede Fernández",
  "zcox"                  -> "Zach Cox",
  "JesusMtnez"            -> "Jesús Martínez",
  "peterneyens"           -> "Peter Neyens",
  "calvinbrown085"        -> "Calvin Brown",
  "juanpedromoreno"       -> "Juan Pedro Moreno",
  "zmccoy"                -> "Zach McCoy"
)

inThisBuild(List(
  organization := "com.banno",
  developers := {
    for {
      (username, name) <- contributors
    } yield {
      Developer(username, name, "", url(s"http://github.com/$username"))
    },
  }.toList,
  scalacOptions in (Compile, doc) ++= Seq(
      "-groups",
      "-sourcepath", (baseDirectory in LocalRootProject).value.getAbsolutePath,
      "-doc-source-url", "https://github.com/banno/vault4s/blob/v" + version.value + "€{FILE_PATH}.scala"
  ),
  pomIncludeRepository := { _ => false},

  organizationName := "Jack Henry & Associates, Inc.®",
  startYear := Some(2019),
  licenses += ("Apache-2.0", new URL("https://www.apache.org/licenses/LICENSE-2.0.txt")),
  homepage := Some(url("https://github.com/banno/vault4s"))
))<|MERGE_RESOLUTION|>--- conflicted
+++ resolved
@@ -1,10 +1,5 @@
-<<<<<<< HEAD
-val Scala213 = "2.13.6"
-val Scala3 = "3.1.0"
-=======
 val Scala213 = "2.13.7"
 val Scala3 = "3.0.2"
->>>>>>> 3ddeab43
 
 
 ThisBuild / crossScalaVersions := Seq("2.12.15", Scala213, Scala3)
