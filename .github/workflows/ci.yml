--- conflicted
+++ resolved
@@ -23,13 +23,8 @@
     strategy:
       matrix:
         os: [ubuntu-latest]
-<<<<<<< HEAD
-        scala: [2.12.15, 2.13.7, 3.0.2]
-        java: [temurin@11]
-=======
         scala: [2.12.15, 2.13.7, 3.1.0]
         java: [adopt@1.8]
->>>>>>> 4fdabda1
     runs-on: ${{ matrix.os }}
     steps:
       - name: Checkout current branch (full)
@@ -83,13 +78,8 @@
     strategy:
       matrix:
         os: [ubuntu-latest]
-<<<<<<< HEAD
-        scala: [3.0.2]
-        java: [temurin@11]
-=======
         scala: [3.1.0]
         java: [adopt@1.8]
->>>>>>> 4fdabda1
     runs-on: ${{ matrix.os }}
     steps:
       - name: Checkout current branch (full)
