--- conflicted
+++ resolved
@@ -350,98 +350,54 @@
     }
   }
 
-<<<<<<< HEAD
-  test("kubernetesLogin works as expected when sending valid role and jwt") {
+  test("loginKubernetes works as expected when sending valid role and jwt") {
     PropF.forAllF(VaultArbitraries.validVaultUri) { uri =>
-      Vault.kubernetesLogin(mockClient, uri)(validKubernetesRole, validKubernetesJwt).assertEquals(validToken)
-    }
-  }
-
-  test("kubernetesLogin should fail when sending an invalid roleId") {
-    PropF.forAllF(VaultArbitraries.validVaultUri){uri =>
-      Vault.kubernetesLogin(mockClient, uri)(UUID.randomUUID().toString, validKubernetesJwt)
+      Vault.loginKubernetes(mockClient, uri)(validKubernetesRole, validKubernetesJwt).assertEquals(validToken)
+    }
+  }
+
+  test("loginKubernetes respects alternate mount points") {
+    PropF.forAllF(VaultArbitraries.validVaultUri) { uri =>
+      Vault.loginKubernetes(mockClient, uri)(validKubernetesRole, validKubernetesJwt, path"/auth/kubernetes2").assertEquals(altValidToken)
+    }
+  }
+
+  test("loginKubernetes should fail when sending an invalid roleId") {
+    PropF.forAllF(VaultArbitraries.validVaultUri){uri =>
+      Vault.loginKubernetes(mockClient, uri)(UUID.randomUUID().toString, validKubernetesJwt)
         .attempt
         .map(_.isLeft)
         .assert
     }
   }
 
-  test("kubernetesLogin should fail when the response is not a valid JSON") {
-    PropF.forAllF(VaultArbitraries.validVaultUri){uri =>
-      Vault.kubernetesLogin(mockClient, uri)(invalidJSONRoleId, validKubernetesJwt)
+  test("loginKubernetes should fail when the response is not a valid JSON") {
+    PropF.forAllF(VaultArbitraries.validVaultUri){uri =>
+      Vault.loginKubernetes(mockClient, uri)(invalidJSONRoleId, validKubernetesJwt)
         .attempt
         .map(_.isLeft)
         .assert
     }
   }
 
-  test("kubernetesLogin should fail when the response doesn't contains a token") {
+  test("loginKubernetes should fail when the response doesn't contains a token") {
     PropF.forAllF(VaultArbitraries.validVaultUri){uri =>
       import org.http4s.DecodeFailure
-      Vault.kubernetesLogin(mockClient, uri)(roleIdWithoutToken, validKubernetesJwt)
+      Vault.loginKubernetes(mockClient, uri)(roleIdWithoutToken, validKubernetesJwt)
         .attempt
         .map(_.leftMap(_.isInstanceOf[DecodeFailure]))
         .assertEquals(Left(true))
     }
   }
 
-  test("kubernetesLogin should fail when the response doesn't contains a lease duration") {
+  test("loginKubernetes should fail when the response doesn't contains a lease duration") {
     PropF.forAllF(VaultArbitraries.validVaultUri){uri =>
       import org.http4s.DecodeFailure
-      Vault.kubernetesLogin(mockClient, uri)(roleIdWithoutLease, validKubernetesJwt)
+      Vault.loginKubernetes(mockClient, uri)(roleIdWithoutLease, validKubernetesJwt)
         .attempt
         .map(_.leftMap(_.isInstanceOf[DecodeFailure]))
         .assertEquals(Left(true))
     }
-=======
-test("loginKubernetes works as expected when sending valid role and jwt") {
-  PropF.forAllF(VaultArbitraries.validVaultUri) { uri =>
-    Vault.loginKubernetes(mockClient, uri)(validKubernetesRole, validKubernetesJwt).assertEquals(validToken)
-  }
-} 
-
-test("loginKubernetes respects alternate mount points") {
-  PropF.forAllF(VaultArbitraries.validVaultUri) { uri =>
-    Vault.loginKubernetes(mockClient, uri)(validKubernetesRole, validKubernetesJwt, "/auth/kubernetes2").assertEquals(altValidToken)
-  }
-}
-
-test("loginKubernetes should fail when sending an invalid roleId") {
-  PropF.forAllF(VaultArbitraries.validVaultUri){uri =>
-    Vault.loginKubernetes(mockClient, uri)(UUID.randomUUID().toString, validKubernetesJwt)
-      .attempt
-      .map(_.isLeft)
-      .assert
-  }
-}
-
-test("loginKubernetes should fail when the response is not a valid JSON") {
-  PropF.forAllF(VaultArbitraries.validVaultUri){uri =>
-    Vault.loginKubernetes(mockClient, uri)(invalidJSONRoleId, validKubernetesJwt)
-      .attempt
-      .map(_.isLeft)
-      .assert
-  }
-}
-
-test("loginKubernetes should fail when the response doesn't contains a token") {
-  PropF.forAllF(VaultArbitraries.validVaultUri){uri =>
-    import org.http4s.DecodeFailure
-    Vault.loginKubernetes(mockClient, uri)(roleIdWithoutToken, validKubernetesJwt)
-      .attempt
-      .map(_.leftMap(_.isInstanceOf[DecodeFailure]))
-      .assertEquals(Left(true))
-  }
-}
-
-test("loginKubernetes should fail when the response doesn't contains a lease duration") {
-  PropF.forAllF(VaultArbitraries.validVaultUri){uri =>
-    import org.http4s.DecodeFailure
-    Vault.loginKubernetes(mockClient, uri)(roleIdWithoutLease, validKubernetesJwt)
-      .attempt
-      .map(_.leftMap(_.isInstanceOf[DecodeFailure]))
-      .assertEquals(Left(true))
->>>>>>> 4525e41c
   }
 
   test("readSecret works as expected when requesting the postgres password with a valid") {
@@ -534,7 +490,6 @@
       Arbitrary.arbitrary[FiniteDuration]
     ) { case (uri, leaseDuration, waitInterval) => PropF.boolean[IO](leaseDuration < waitInterval) ==> {
 
-<<<<<<< HEAD
       Vault.loginAndKeepSecretLeased[IO, Unit](mockClient, uri)(validRoleId, "", leaseDuration, waitInterval)
         .attempt
         .compile
@@ -542,13 +497,4 @@
         .assertEquals(Some(Left(Vault.InvalidRequirement("waitInterval longer than requested Lease Duration"))))
     }}
   }
-=======
-    Vault.loginAndKeepSecretLeased[IO, Unit](mockClient, uri)(validRoleId, "", leaseDuration, waitInterval)
-    .attempt
-    .compile
-    .last
-    .assertEquals(Some(Left(Vault.InvalidRequirement("waitInterval longer than requested Lease Duration"))))
-  }}
-}
->>>>>>> 4525e41c
 }