/*
 * Copyright 2019 Jack Henry & Associates, Inc.®
 *
 * Licensed under the Apache License, Version 2.0 (the "License");
 * you may not use this file except in compliance with the License.
 * You may obtain a copy of the License at
 *
 *     http://www.apache.org/licenses/LICENSE-2.0
 *
 * Unless required by applicable law or agreed to in writing, software
 * distributed under the License is distributed on an "AS IS" BASIS,
 * WITHOUT WARRANTIES OR CONDITIONS OF ANY KIND, either express or implied.
 * See the License for the specific language governing permissions and
 * limitations under the License.
 */

package com.banno.vault

import java.util.UUID
import java.util.concurrent.TimeUnit

<<<<<<< HEAD
import cats.effect.IO
import cats.syntax.all._
=======
import cats.effect.{IO, Sync}
import cats.implicits._
>>>>>>> 29540842
import com.banno.vault.models.{CertificateData, CertificateRequest, VaultSecret, VaultSecretRenewal, VaultToken, VaultKeys}
import io.circe.Decoder
import org.http4s._
import org.http4s.implicits._
import org.http4s.dsl.Http4sDsl
import org.http4s.dsl.impl.QueryParamDecoderMatcher
import org.http4s.circe._
import org.http4s.client.Client

import scala.concurrent.duration._
import munit.{CatsEffectSuite, ScalaCheckSuite}
import org.scalacheck._
import scala.util.Random
import org.scalacheck.effect.PropF
import org.typelevel.ci.CIString
import cats.effect.Concurrent
import cats.effect.unsafe.implicits.global


class VaultSpec extends CatsEffectSuite with ScalaCheckSuite with MissingPieces {

  case class RoleId(role_id: String)
  object RoleId {
    implicit val roleIdDecoder: Decoder[RoleId] = Decoder.instance[RoleId] { c =>
      Decoder.resultInstance.map(c.downField("role_id").as[String])(RoleId(_))
    }
  }

  case class RoleAndJwt(role: String, jwt: String)
  object RoleAndJwt {
    implicit val decoder: Decoder[RoleAndJwt] = Decoder.forProduct2("role", "jwt")(RoleAndJwt.apply)
  }

  case class VaultValue(value: String)
  object VaultValue {
    implicit val vaultValueDecoder: Decoder[VaultValue] = Decoder.instance[VaultValue] { c =>
      Decoder.resultInstance.map(c.downField("value").as[String])(VaultValue(_))
    }
  }

  case class TokenValue(token: String)
  object TokenValue {
    implicit val tokenValueDecoder: Decoder[TokenValue] = Decoder.instance[TokenValue]{ c =>
      Decoder.resultInstance.map(c.downField("token").as[String])(TokenValue(_))
    }
  }
  case class IncrementValue(increment: String)
  object IncrementValue {
    implicit val incrementValueDecoder: Decoder[IncrementValue] = Decoder.instance[IncrementValue]{ c =>
      Decoder.resultInstance.map(c.downField("increment").as[String])(IncrementValue(_))
    }
  }

  case class IncrementLease(lease_id: String, increment: Int)
  object IncrementLease {
    implicit val incrementLeaseDecoder: Decoder[IncrementLease] = Decoder.forProduct2("lease_id", "increment")(IncrementLease.apply)
  }

  case class Lease(lease_id: String)
  object Lease {
    implicit val leaseDecoder: Decoder[Lease] = Decoder.forProduct1("lease_id")(Lease.apply)
  }

  implicit val certificateRequestDecoder: Decoder[CertificateRequest] =
    Decoder.forProduct7("common_name", "alt_names", "ip_sans", "ttl", "format", "private_key_format", "exclude_cn_from_sans")(CertificateRequest.apply)

  object ListQueryParamMatcher extends QueryParamDecoderMatcher[String]("list")

  val certificate: String      = UUID.randomUUID().toString
  val issuing_ca: String       = UUID.randomUUID().toString
  val ca_chain: String         = UUID.randomUUID().toString
  val private_key: String      = UUID.randomUUID().toString
  val private_key_type: String = UUID.randomUUID().toString
  val serial_number: String    = UUID.randomUUID().toString

  val validRoleId: String        = UUID.randomUUID().toString
  val invalidJSONRoleId: String  = UUID.randomUUID().toString
  val roleIdWithoutToken: String = UUID.randomUUID().toString
  val roleIdWithoutLease: String = UUID.randomUUID().toString

  val validKubernetesRole: String = UUID.randomUUID().toString
  val validKubernetesJwt: String = Random.alphanumeric.take(20).mkString //simulate a signed jwt https://www.vaultproject.io/api/auth/kubernetes/index.html#login

  val clientToken: String       = UUID.randomUUID().toString
  val leaseDuration: Long       = Random.nextLong()
  val leaseId: String           = UUID.randomUUID().toString
  val renewable: Boolean        = Random.nextBoolean()
  val increment: FiniteDuration = FiniteDuration(Random.nextInt().abs.toLong, TimeUnit.SECONDS)

  val postgresPass: String = UUID.randomUUID().toString
  val privateKey: String   = UUID.randomUUID().toString


  val secretPostgresPassPath: String = "secret/postgres1/password"
  val secretPrivateKeyPath: String   = "secret/data-services/private-key"
  val generateCertsPath: String = "pki/issue/ip"

  val validToken = VaultToken(clientToken, leaseDuration, renewable)

  def mockVaultService[F[_]: Concurrent]: HttpRoutes[F] = {
    object dsl extends Http4sDsl[F]
    import dsl._

    def findVaultToken(req: Request[F]): Option[String] =
      req.headers.get(CIString("X-Vault-Token")).map(_.head.value)

    def checkVaultToken(req: Request[F])(resp: F[Response[F]]): F[Response[F]] =
      if ( findVaultToken(req).contains(clientToken)) resp else BadRequest("")

    HttpRoutes.of[F]{
      case req @ POST -> Root / "v1" / "auth" / "token" / "renew-self" =>
        checkVaultToken(req) {
          req.decodeJson[IncrementValue].flatMap{
            case IncrementValue(_) =>
              Ok(
                s"""
                 |{
                 |  "auth": {
                 |    "client_token": "${findVaultToken(req).getOrElse("")}",
                 |    "policies": [
                 |      "web",
                 |      "stage"
                 |    ],
                 |    "metadata": {
                 |      "user": "armon"
                 |    },
                 |    "lease_duration": 3600,
                 |    "renewable": $renewable
                 |  }
                 |}
               """.stripMargin
              )
          }
        }

      case req @ POST -> Root / "v1" / "auth" / "token" / "revoke-self" =>
        checkVaultToken(req)( NoContent() )

      case req @ POST -> Root / "v1" / "auth" / "approle" / "login" =>
        req.decodeJson[RoleId].flatMap {
          case RoleId(`validRoleId`) =>
            Ok(s"""
                  |{
                  | "auth": {
                  |   "client_token": "$clientToken",
                  |   "lease_duration": $leaseDuration,
                  |   "renewable": $renewable
                  | }
                  |}""".stripMargin)
          case RoleId(`invalidJSONRoleId`) =>
            Ok(s""" NOT A JSON """)
          case RoleId(`roleIdWithoutToken`) =>
            Ok(s"""
                  |{
                  | "auth": {
                  |   "lease_duration": $leaseDuration
                  | }
                  |}""".stripMargin)
          case RoleId(`roleIdWithoutLease`) =>
            Ok(s"""
                  |{
                  | "auth": {
                  |   "client_token": "$clientToken"
                  | }
                  |}""".stripMargin)
          case _ =>
            BadRequest("")
        }
      case req @ POST -> Root / "v1" / "auth" / "kubernetes" / "login" =>
        req.decodeJson[RoleAndJwt].flatMap {
          case RoleAndJwt(`validKubernetesRole`, `validKubernetesJwt`) =>
            Ok(s"""
                  |{
                  | "auth": {
                  |   "client_token": "$clientToken",
                  |   "lease_duration": $leaseDuration,
                  |   "renewable": $renewable
                  | }
                  |}""".stripMargin)
          case RoleAndJwt(`invalidJSONRoleId`, `validKubernetesJwt`) =>
            Ok(s""" NOT A JSON """)
          case RoleAndJwt(`roleIdWithoutToken`, `validKubernetesJwt`) =>
            Ok(s"""
                  |{
                  | "auth": {
                  |   "lease_duration": $leaseDuration
                  | }
                  |}""".stripMargin)
          case RoleAndJwt(`roleIdWithoutLease`, `validKubernetesJwt`) =>
            Ok(s"""
                  |{
                  | "auth": {
                  |   "client_token": "$clientToken"
                  | }
                  |}""".stripMargin)
          case _ =>
            BadRequest("")
        }
      case req @ GET -> Root / "v1" / "secret" / "postgres1" / "password" =>
        checkVaultToken(req){
          Ok(s"""
                |{
                | "data": {
                |   "value": "$postgresPass"
                | },
                | "lease_duration": $leaseDuration,
                | "lease_id": "$leaseId",
                | "renewable": $renewable
                |}""".stripMargin)
        }
      case req @ GET -> Root / "v1" / "secret" / "data-services" / "private-key" =>
        checkVaultToken(req){
          Ok(s"""
                |{
                | "data": {
                |   "value": "$privateKey"
                | },
                | "lease_duration": $leaseDuration,
                | "lease_id": "$leaseId",
                | "renewable": $renewable
                |}""".stripMargin)
        }
      case req @ PUT -> Root / "v1" / "sys" / "leases" / "renew" =>
        checkVaultToken(req){
          req.decodeJson[IncrementLease].flatMap { _ =>
            Ok(s"""
                  |{
                  | "lease_duration": $leaseDuration,
                  | "lease_id": "$leaseId",
                  | "renewable": $renewable
                  |}""".stripMargin)
          }}

      case req @ PUT -> Root / "v1" / "sys" / "leases" / "revoke" =>
        checkVaultToken(req){ req.decodeJson[Lease] >> NoContent() }

      case req @ POST -> Root / "v1" / "pki" / "issue" / "ip" =>
        checkVaultToken(req){
          req.decodeJson[CertificateRequest].flatMap { _ =>
            Ok(s"""
                  |{
                  | "data": {
                  |   "certificate": "$certificate",
                  |   "issuing_ca": "$issuing_ca",
                  |   "ca_chain": ["$ca_chain"],
                  |   "private_key": "$private_key",
                  |   "private_key_type": "$private_key_type",
                  |   "serial_number": "$serial_number"
                  | },
                  | "lease_duration": $leaseDuration,
                  | "lease_id": "$leaseId",
                  | "renewable": $renewable
                  |}""".stripMargin)
          }
        }
      case req @ GET -> Root / "v1" / "secret" / "postgres" / "" :? ListQueryParamMatcher(_) =>
        checkVaultToken(req){
          Ok(s"""
                |{
                | "data": {
                |   "keys": ["postgres1", "postgres-pupper"]
                | }
                |}""".stripMargin)
        }

      case GET -> path =>
        BadRequest(s"Path not mapped: $path")
    }
  }

  val mockClient : Client[IO] = Client.fromHttpApp(mockVaultService[IO].orNotFound)

<<<<<<< HEAD
  property("login works as expected when sending a valid roleId") { 
    Prop.forAll(VaultArbitraries.validVaultUri) { uri =>
      Vault.login(mockClient, uri)(validRoleId).unsafeRunSync() == validToken
    }
  }
  property("login should fail when sending an invalid roleId") {
    Prop.forAll(VaultArbitraries.validVaultUri){uri =>
      Vault.login(mockClient, uri)(UUID.randomUUID().toString)
        .attempt
        .unsafeRunSync()
        .isLeft
    }
  }
  property("login should fail when the response is not a valid") {
    Prop.forAll(VaultArbitraries.validVaultUri){uri =>
      Vault.login(mockClient, uri)(invalidJSONRoleId)
        .attempt
        .unsafeRunSync()
        .isLeft
    }
  }
  property("login should fail when the response doesn't contains a token") {
    Prop.forAll(VaultArbitraries.validVaultUri){uri =>
      import org.http4s.DecodeFailure
      Vault.login(mockClient, uri)(roleIdWithoutToken)
        .attempt
        .unsafeRunSync()
        .leftMap(_.isInstanceOf[DecodeFailure]) == Left(true)
    }
  }
  property("login should fail when the response doesn't contains a lease duration") { 
    Prop.forAll(VaultArbitraries.validVaultUri){uri =>
      import org.http4s.DecodeFailure
      Vault.login(mockClient, uri)(roleIdWithoutLease)
        .attempt
        .unsafeRunSync()
        .leftMap(_.isInstanceOf[DecodeFailure]) == Left(true)
    }
  }

  property("kubernetesLogin works as expected when sending valid role and jwt") {
    Prop.forAll(VaultArbitraries.validVaultUri) { uri =>
      Vault.kubernetesLogin(mockClient, uri)(validKubernetesRole, validKubernetesJwt).unsafeRunSync() == validToken
    }
  } 

  property("kubernetesLogin should fail when sending an invalid roleId") {
    Prop.forAll(VaultArbitraries.validVaultUri){uri =>
      Vault.kubernetesLogin(mockClient, uri)(UUID.randomUUID().toString, validKubernetesJwt)
        .attempt
        .unsafeRunSync()
        .isLeft
    }
  }

  property("kubernetesLogin should fail when the response is not a valid JSON") {
    Prop.forAll(VaultArbitraries.validVaultUri){uri =>
      Vault.kubernetesLogin(mockClient, uri)(invalidJSONRoleId, validKubernetesJwt)
        .attempt
        .unsafeRunSync()
        .isLeft
    }
  }

  property("kubernetesLogin should fail when the response doesn't contains a token") {
    Prop.forAll(VaultArbitraries.validVaultUri){uri =>
      import org.http4s.DecodeFailure
      Vault.kubernetesLogin(mockClient, uri)(roleIdWithoutToken, validKubernetesJwt)
        .attempt
        .unsafeRunSync()
        .leftMap(_.isInstanceOf[DecodeFailure]) == Left(true)
    }
  }

  property("kubernetesLogin should fail when the response doesn't contains a lease duration") {
    Prop.forAll(VaultArbitraries.validVaultUri){uri =>
      import org.http4s.DecodeFailure
      Vault.kubernetesLogin(mockClient, uri)(roleIdWithoutLease, validKubernetesJwt)
        .attempt
        .unsafeRunSync()
        .leftMap(_.isInstanceOf[DecodeFailure]) == Left(true)
    }
  }

  property("readSecret works as expected when requesting the postgres password with a valid") {
    Prop.forAll(VaultArbitraries.validVaultUri){uri =>
      Vault.readSecret[IO, VaultValue](mockClient, uri)(clientToken, secretPostgresPassPath)
        .unsafeRunSync() == VaultSecret(VaultValue(postgresPass), leaseDuration.some, leaseId.some, renewable.some)
    }
  }

  property("readSecret works as expected when requesting the private key with a valid token") {
    Prop.forAll(VaultArbitraries.validVaultUri){uri =>
      Vault.readSecret[IO, VaultValue](mockClient, uri)(clientToken, secretPrivateKeyPath)
        .unsafeRunSync() == VaultSecret(VaultValue(privateKey), leaseDuration.some, leaseId.some, renewable.some)
    }
  }

  property("readSecret works as expected when requesting the postgres password with an invalid token") {
    Prop.forAll(VaultArbitraries.validVaultUri){uri =>
      Vault.readSecret[IO, VaultValue](mockClient, uri)(UUID.randomUUID().toString, secretPostgresPassPath)
        .attempt
        .unsafeRunSync()
        .isLeft
    }
  }

  property("readSecret works as expected when requesting the private key with an invalid token") { 
    Prop.forAll(VaultArbitraries.validVaultUri){uri =>
      Vault.readSecret[IO, VaultValue](mockClient, uri)(UUID.randomUUID().toString, secretPrivateKeyPath)
        .attempt
        .unsafeRunSync()
        .isLeft
    }
  }

  property("readSecret suppresses echoing the data when JSON decoding fails") {
    Prop.forAll(VaultArbitraries.validVaultUri){uri =>
      Vault.readSecret[IO, TokenValue](mockClient, uri)(clientToken, secretPrivateKeyPath)
        .attempt
        .unsafeRunSync()
        .fold(
          { error =>
            if (error.getMessage.contains(privateKey)) Prop.falsified :| "Secret data in the error message"
            else Prop.passed :| "Secret data redacted"
          },
          _ => Prop.falsified :| "Data should not be parseable"
        )
    }
  }

  property("listSecrets works as expected when requesting keys under path") {
    Prop.forAll(VaultArbitraries.validVaultUri){uri =>
      Vault.listSecrets[IO](mockClient, uri)(clientToken, "/secret/postgres/")
        .unsafeRunSync() == VaultKeys(List("postgres1", "postgres-pupper"))
    }
  }

  property("renewToken works as expected when sending a valid token") {
    Prop.forAll(VaultArbitraries.validVaultUri){uri =>
      Vault.renewSelfToken[IO](mockClient, uri)(VaultToken(clientToken, 3600, true), 1.hour)
        .unsafeRunSync() === VaultToken(clientToken, 3600, renewable)
    }
  }

  property("revokeToken works as expected when revoking a valid token") {
    Prop.forAll(VaultArbitraries.validVaultUri){ uri =>
      Vault.revokeSelfToken[IO](mockClient, uri)(VaultToken(clientToken, 3600, true)).unsafeRunSync() ===( () )
    }
  }

  property("renewLease works as expected when sending valid input arguments") {
    Prop.forAll(VaultArbitraries.validVaultUri) { uri =>
      Vault.renewLease(mockClient, uri)(leaseId, increment, clientToken).unsafeRunSync() == VaultSecretRenewal(leaseDuration, leaseId, renewable)
    }
  }

  property("revokeLease works as expected when sending valid input arguments") {
    Prop.forAll(VaultArbitraries.validVaultUri) { uri =>
      Vault.revokeLease(mockClient, uri)(clientToken, leaseId).unsafeRunSync() ===( () )
    }
  }

  property("generateCertificate works as expected when sending a valid token") {
    Prop.forAll(VaultArbitraries.validVaultUri, VaultArbitraries.certRequestGen) { (uri, certRequest) =>
      Vault.generateCertificate(mockClient, uri)(clientToken, generateCertsPath, certRequest)
        .unsafeRunSync() === VaultSecret(CertificateData(certificate, issuing_ca, List(ca_chain), private_key, private_key_type, serial_number), leaseDuration.some, leaseId.some, renewable.some)
    }
  }

  property("loginAndKeepSecretLeased fails when wait duration is longer than lease duration") {
    Prop.forAll(
        VaultArbitraries.validVaultUri,
        Arbitrary.arbitrary[FiniteDuration],
        Arbitrary.arbitrary[FiniteDuration]
      ) { case (uri, leaseDuration, waitInterval) => leaseDuration < waitInterval ==> {
      Vault.loginAndKeepSecretLeased[IO, Unit](mockClient, uri)(validRoleId, "", leaseDuration, waitInterval)
      .attempt
      .compile
      .last
      .unsafeRunSync() == Some(Left(Vault.InvalidRequirement("waitInterval longer than requested Lease Duration")))
    }}
  }

=======
  test("login works as expected when sending a valid roleId") {
    PropF.forAllF(VaultArbitraries.validVaultUri) { uri =>
      Vault.login(mockClient, uri)(validRoleId).assertEquals(validToken)
    }
  }

  test("login should fail when sending an invalid roleId") {
    PropF.forAllF(VaultArbitraries.validVaultUri){uri =>
      Vault.login(mockClient, uri)(UUID.randomUUID().toString)
        .attempt
        .map(_.isLeft)
        .assert
    }
  }

  test("login should fail when the response is not a valid") {
    PropF.forAllF(VaultArbitraries.validVaultUri){uri =>
      Vault.login(mockClient, uri)(invalidJSONRoleId)
        .attempt
        .map(_.isLeft)
        .assert
    }
  }

  test("login should fail when the response doesn't contains a token") {
    PropF.forAllF(VaultArbitraries.validVaultUri){uri =>
      import org.http4s.DecodeFailure
      Vault.login(mockClient, uri)(roleIdWithoutToken)
        .attempt
        .map(_.leftMap(_.isInstanceOf[DecodeFailure]))
        .assertEquals(Left(true))
    }
  }

  test("login should fail when the response doesn't contains a lease duration") {
    PropF.forAllF(VaultArbitraries.validVaultUri){uri =>
      import org.http4s.DecodeFailure
      Vault.login(mockClient, uri)(roleIdWithoutLease)
        .attempt
        .map(_.leftMap(_.isInstanceOf[DecodeFailure]))
        .assertEquals(Left(true))
    }
  }

  test("kubernetesLogin works as expected when sending valid role and jwt") {
    PropF.forAllF(VaultArbitraries.validVaultUri) { uri =>
      Vault.kubernetesLogin(mockClient, uri)(validKubernetesRole, validKubernetesJwt).assertEquals(validToken)
    }
  }

  test("kubernetesLogin should fail when sending an invalid roleId") {
    PropF.forAllF(VaultArbitraries.validVaultUri){uri =>
      Vault.kubernetesLogin(mockClient, uri)(UUID.randomUUID().toString, validKubernetesJwt)
        .attempt
        .map(_.isLeft)
        .assert
    }
  }

  test("kubernetesLogin should fail when the response is not a valid JSON") {
    PropF.forAllF(VaultArbitraries.validVaultUri){uri =>
      Vault.kubernetesLogin(mockClient, uri)(invalidJSONRoleId, validKubernetesJwt)
        .attempt
        .map(_.isLeft)
        .assert
    }
  }

  test("kubernetesLogin should fail when the response doesn't contains a token") {
    PropF.forAllF(VaultArbitraries.validVaultUri){uri =>
      import org.http4s.DecodeFailure
      Vault.kubernetesLogin(mockClient, uri)(roleIdWithoutToken, validKubernetesJwt)
        .attempt
        .map(_.leftMap(_.isInstanceOf[DecodeFailure]))
        .assertEquals(Left(true))
    }
  }

  test("kubernetesLogin should fail when the response doesn't contains a lease duration") {
    PropF.forAllF(VaultArbitraries.validVaultUri){uri =>
      import org.http4s.DecodeFailure
      Vault.kubernetesLogin(mockClient, uri)(roleIdWithoutLease, validKubernetesJwt)
        .attempt
        .map(_.leftMap(_.isInstanceOf[DecodeFailure]))
        .assertEquals(Left(true))
    }
  }

  test("readSecret works as expected when requesting the postgres password with a valid") {
    PropF.forAllF(VaultArbitraries.validVaultUri){uri =>
      Vault.readSecret[IO, VaultValue](mockClient, uri)(clientToken, secretPostgresPassPath)
        .assertEquals(VaultSecret(VaultValue(postgresPass), leaseDuration.some, leaseId.some, renewable.some))
    }
  }

  test("readSecret works as expected when requesting the private key with a valid token") {
    PropF.forAllF(VaultArbitraries.validVaultUri){uri =>
      Vault.readSecret[IO, VaultValue](mockClient, uri)(clientToken, secretPrivateKeyPath)
        .assertEquals(VaultSecret(VaultValue(privateKey), leaseDuration.some, leaseId.some, renewable.some))
    }
  }

  test("readSecret works as expected when requesting the postgres password with an invalid token") {
    PropF.forAllF(VaultArbitraries.validVaultUri){uri =>
      Vault.readSecret[IO, VaultValue](mockClient, uri)(UUID.randomUUID().toString, secretPostgresPassPath)
        .attempt
        .map(_.isLeft)
        .assert
    }
  }

  test("readSecret works as expected when requesting the private key with an invalid token") {
    PropF.forAllF(VaultArbitraries.validVaultUri){uri =>
      Vault.readSecret[IO, VaultValue](mockClient, uri)(UUID.randomUUID().toString, secretPrivateKeyPath)
        .attempt
        .map(_.isLeft)
        .assert
    }
  }

  test("readSecret suppresses echoing the data when JSON decoding fails") {
    PropF.forAllF(VaultArbitraries.validVaultUri){uri =>
      Vault.readSecret[IO, TokenValue](mockClient, uri)(clientToken, secretPrivateKeyPath)
        .redeem(
          error =>
            if (error.getMessage.contains(privateKey)) PropF.falsified[IO].label("Secret data in the error message")
            else PropF.passed[IO].label("Secret data redacted"),
          _ => PropF.falsified[IO].label("Data should not be parseable")
        )
    }
  }

  test("listSecrets works as expected when requesting keys under path") {
    PropF.forAllF(VaultArbitraries.validVaultUri){uri =>
      Vault.listSecrets[IO](mockClient, uri)(clientToken, "/secret/postgres/")
        .assertEquals(VaultKeys(List("postgres1", "postgres-pupper")))
    }
  }

  test("renewToken works as expected when sending a valid token") {
    PropF.forAllF(VaultArbitraries.validVaultUri){uri =>
      Vault.renewSelfToken[IO](mockClient, uri)(VaultToken(clientToken, 3600, true), 1.hour)
        .assertEquals(VaultToken(clientToken, 3600, renewable))
    }
  }

  test("revokeToken works as expected when revoking a valid token") {
    PropF.forAllF(VaultArbitraries.validVaultUri){ uri =>
      Vault.revokeSelfToken[IO](mockClient, uri)(VaultToken(clientToken, 3600, true)).assertEquals(())
    }
  }

  test("renewLease works as expected when sending valid input arguments") {
    PropF.forAllF(VaultArbitraries.validVaultUri) { uri =>
      Vault.renewLease(mockClient, uri)(leaseId, increment, clientToken).assertEquals(VaultSecretRenewal(leaseDuration, leaseId, renewable))
    }
  }

  test("revokeLease works as expected when sending valid input arguments") {
    PropF.forAllF(VaultArbitraries.validVaultUri) { uri =>
      Vault.revokeLease(mockClient, uri)(clientToken, leaseId).assertEquals(())
    }
  }

  test("generateCertificate works as expected when sending a valid token") {
    PropF.forAllF(VaultArbitraries.validVaultUri, VaultArbitraries.certRequestGen) { (uri, certRequest) =>
      Vault.generateCertificate(mockClient, uri)(clientToken, generateCertsPath, certRequest)
        .assertEquals(VaultSecret(CertificateData(certificate, issuing_ca, List(ca_chain), private_key, private_key_type, serial_number), leaseDuration.some, leaseId.some, renewable.some))
    }
  }

  test("loginAndKeepSecretLeased fails when wait duration is longer than lease duration") {
    PropF.forAllF(
      VaultArbitraries.validVaultUri,
      Arbitrary.arbitrary[FiniteDuration],
      Arbitrary.arbitrary[FiniteDuration]
    ) { case (uri, leaseDuration, waitInterval) => PropF.boolean[IO](leaseDuration < waitInterval) ==> {

      Vault.loginAndKeepSecretLeased[IO, Unit](mockClient, uri)(validRoleId, "", leaseDuration, waitInterval)
        .attempt
        .compile
        .last
        .assertEquals(Some(Left(Vault.InvalidRequirement("waitInterval longer than requested Lease Duration"))))
    }}
  }
>>>>>>> 29540842
}<|MERGE_RESOLUTION|>--- conflicted
+++ resolved
@@ -19,13 +19,8 @@
 import java.util.UUID
 import java.util.concurrent.TimeUnit
 
-<<<<<<< HEAD
 import cats.effect.IO
 import cats.syntax.all._
-=======
-import cats.effect.{IO, Sync}
-import cats.implicits._
->>>>>>> 29540842
 import com.banno.vault.models.{CertificateData, CertificateRequest, VaultSecret, VaultSecretRenewal, VaultToken, VaultKeys}
 import io.circe.Decoder
 import org.http4s._
@@ -36,16 +31,16 @@
 import org.http4s.client.Client
 
 import scala.concurrent.duration._
-import munit.{CatsEffectSuite, ScalaCheckSuite}
+import munit.ScalaCheckSuite
 import org.scalacheck._
 import scala.util.Random
-import org.scalacheck.effect.PropF
+import org.scalacheck.Prop._
 import org.typelevel.ci.CIString
 import cats.effect.Concurrent
 import cats.effect.unsafe.implicits.global
 
 
-class VaultSpec extends CatsEffectSuite with ScalaCheckSuite with MissingPieces {
+class VaultSpec extends ScalaCheckSuite {
 
   case class RoleId(role_id: String)
   object RoleId {
@@ -298,7 +293,6 @@
 
   val mockClient : Client[IO] = Client.fromHttpApp(mockVaultService[IO].orNotFound)
 
-<<<<<<< HEAD
   property("login works as expected when sending a valid roleId") { 
     Prop.forAll(VaultArbitraries.validVaultUri) { uri =>
       Vault.login(mockClient, uri)(validRoleId).unsafeRunSync() == validToken
@@ -476,198 +470,10 @@
         Arbitrary.arbitrary[FiniteDuration]
       ) { case (uri, leaseDuration, waitInterval) => leaseDuration < waitInterval ==> {
       Vault.loginAndKeepSecretLeased[IO, Unit](mockClient, uri)(validRoleId, "", leaseDuration, waitInterval)
-      .attempt
-      .compile
-      .last
-      .unsafeRunSync() == Some(Left(Vault.InvalidRequirement("waitInterval longer than requested Lease Duration")))
-    }}
-  }
-
-=======
-  test("login works as expected when sending a valid roleId") {
-    PropF.forAllF(VaultArbitraries.validVaultUri) { uri =>
-      Vault.login(mockClient, uri)(validRoleId).assertEquals(validToken)
-    }
-  }
-
-  test("login should fail when sending an invalid roleId") {
-    PropF.forAllF(VaultArbitraries.validVaultUri){uri =>
-      Vault.login(mockClient, uri)(UUID.randomUUID().toString)
-        .attempt
-        .map(_.isLeft)
-        .assert
-    }
-  }
-
-  test("login should fail when the response is not a valid") {
-    PropF.forAllF(VaultArbitraries.validVaultUri){uri =>
-      Vault.login(mockClient, uri)(invalidJSONRoleId)
-        .attempt
-        .map(_.isLeft)
-        .assert
-    }
-  }
-
-  test("login should fail when the response doesn't contains a token") {
-    PropF.forAllF(VaultArbitraries.validVaultUri){uri =>
-      import org.http4s.DecodeFailure
-      Vault.login(mockClient, uri)(roleIdWithoutToken)
-        .attempt
-        .map(_.leftMap(_.isInstanceOf[DecodeFailure]))
-        .assertEquals(Left(true))
-    }
-  }
-
-  test("login should fail when the response doesn't contains a lease duration") {
-    PropF.forAllF(VaultArbitraries.validVaultUri){uri =>
-      import org.http4s.DecodeFailure
-      Vault.login(mockClient, uri)(roleIdWithoutLease)
-        .attempt
-        .map(_.leftMap(_.isInstanceOf[DecodeFailure]))
-        .assertEquals(Left(true))
-    }
-  }
-
-  test("kubernetesLogin works as expected when sending valid role and jwt") {
-    PropF.forAllF(VaultArbitraries.validVaultUri) { uri =>
-      Vault.kubernetesLogin(mockClient, uri)(validKubernetesRole, validKubernetesJwt).assertEquals(validToken)
-    }
-  }
-
-  test("kubernetesLogin should fail when sending an invalid roleId") {
-    PropF.forAllF(VaultArbitraries.validVaultUri){uri =>
-      Vault.kubernetesLogin(mockClient, uri)(UUID.randomUUID().toString, validKubernetesJwt)
-        .attempt
-        .map(_.isLeft)
-        .assert
-    }
-  }
-
-  test("kubernetesLogin should fail when the response is not a valid JSON") {
-    PropF.forAllF(VaultArbitraries.validVaultUri){uri =>
-      Vault.kubernetesLogin(mockClient, uri)(invalidJSONRoleId, validKubernetesJwt)
-        .attempt
-        .map(_.isLeft)
-        .assert
-    }
-  }
-
-  test("kubernetesLogin should fail when the response doesn't contains a token") {
-    PropF.forAllF(VaultArbitraries.validVaultUri){uri =>
-      import org.http4s.DecodeFailure
-      Vault.kubernetesLogin(mockClient, uri)(roleIdWithoutToken, validKubernetesJwt)
-        .attempt
-        .map(_.leftMap(_.isInstanceOf[DecodeFailure]))
-        .assertEquals(Left(true))
-    }
-  }
-
-  test("kubernetesLogin should fail when the response doesn't contains a lease duration") {
-    PropF.forAllF(VaultArbitraries.validVaultUri){uri =>
-      import org.http4s.DecodeFailure
-      Vault.kubernetesLogin(mockClient, uri)(roleIdWithoutLease, validKubernetesJwt)
-        .attempt
-        .map(_.leftMap(_.isInstanceOf[DecodeFailure]))
-        .assertEquals(Left(true))
-    }
-  }
-
-  test("readSecret works as expected when requesting the postgres password with a valid") {
-    PropF.forAllF(VaultArbitraries.validVaultUri){uri =>
-      Vault.readSecret[IO, VaultValue](mockClient, uri)(clientToken, secretPostgresPassPath)
-        .assertEquals(VaultSecret(VaultValue(postgresPass), leaseDuration.some, leaseId.some, renewable.some))
-    }
-  }
-
-  test("readSecret works as expected when requesting the private key with a valid token") {
-    PropF.forAllF(VaultArbitraries.validVaultUri){uri =>
-      Vault.readSecret[IO, VaultValue](mockClient, uri)(clientToken, secretPrivateKeyPath)
-        .assertEquals(VaultSecret(VaultValue(privateKey), leaseDuration.some, leaseId.some, renewable.some))
-    }
-  }
-
-  test("readSecret works as expected when requesting the postgres password with an invalid token") {
-    PropF.forAllF(VaultArbitraries.validVaultUri){uri =>
-      Vault.readSecret[IO, VaultValue](mockClient, uri)(UUID.randomUUID().toString, secretPostgresPassPath)
-        .attempt
-        .map(_.isLeft)
-        .assert
-    }
-  }
-
-  test("readSecret works as expected when requesting the private key with an invalid token") {
-    PropF.forAllF(VaultArbitraries.validVaultUri){uri =>
-      Vault.readSecret[IO, VaultValue](mockClient, uri)(UUID.randomUUID().toString, secretPrivateKeyPath)
-        .attempt
-        .map(_.isLeft)
-        .assert
-    }
-  }
-
-  test("readSecret suppresses echoing the data when JSON decoding fails") {
-    PropF.forAllF(VaultArbitraries.validVaultUri){uri =>
-      Vault.readSecret[IO, TokenValue](mockClient, uri)(clientToken, secretPrivateKeyPath)
-        .redeem(
-          error =>
-            if (error.getMessage.contains(privateKey)) PropF.falsified[IO].label("Secret data in the error message")
-            else PropF.passed[IO].label("Secret data redacted"),
-          _ => PropF.falsified[IO].label("Data should not be parseable")
-        )
-    }
-  }
-
-  test("listSecrets works as expected when requesting keys under path") {
-    PropF.forAllF(VaultArbitraries.validVaultUri){uri =>
-      Vault.listSecrets[IO](mockClient, uri)(clientToken, "/secret/postgres/")
-        .assertEquals(VaultKeys(List("postgres1", "postgres-pupper")))
-    }
-  }
-
-  test("renewToken works as expected when sending a valid token") {
-    PropF.forAllF(VaultArbitraries.validVaultUri){uri =>
-      Vault.renewSelfToken[IO](mockClient, uri)(VaultToken(clientToken, 3600, true), 1.hour)
-        .assertEquals(VaultToken(clientToken, 3600, renewable))
-    }
-  }
-
-  test("revokeToken works as expected when revoking a valid token") {
-    PropF.forAllF(VaultArbitraries.validVaultUri){ uri =>
-      Vault.revokeSelfToken[IO](mockClient, uri)(VaultToken(clientToken, 3600, true)).assertEquals(())
-    }
-  }
-
-  test("renewLease works as expected when sending valid input arguments") {
-    PropF.forAllF(VaultArbitraries.validVaultUri) { uri =>
-      Vault.renewLease(mockClient, uri)(leaseId, increment, clientToken).assertEquals(VaultSecretRenewal(leaseDuration, leaseId, renewable))
-    }
-  }
-
-  test("revokeLease works as expected when sending valid input arguments") {
-    PropF.forAllF(VaultArbitraries.validVaultUri) { uri =>
-      Vault.revokeLease(mockClient, uri)(clientToken, leaseId).assertEquals(())
-    }
-  }
-
-  test("generateCertificate works as expected when sending a valid token") {
-    PropF.forAllF(VaultArbitraries.validVaultUri, VaultArbitraries.certRequestGen) { (uri, certRequest) =>
-      Vault.generateCertificate(mockClient, uri)(clientToken, generateCertsPath, certRequest)
-        .assertEquals(VaultSecret(CertificateData(certificate, issuing_ca, List(ca_chain), private_key, private_key_type, serial_number), leaseDuration.some, leaseId.some, renewable.some))
-    }
-  }
-
-  test("loginAndKeepSecretLeased fails when wait duration is longer than lease duration") {
-    PropF.forAllF(
-      VaultArbitraries.validVaultUri,
-      Arbitrary.arbitrary[FiniteDuration],
-      Arbitrary.arbitrary[FiniteDuration]
-    ) { case (uri, leaseDuration, waitInterval) => PropF.boolean[IO](leaseDuration < waitInterval) ==> {
-
-      Vault.loginAndKeepSecretLeased[IO, Unit](mockClient, uri)(validRoleId, "", leaseDuration, waitInterval)
         .attempt
         .compile
         .last
-        .assertEquals(Some(Left(Vault.InvalidRequirement("waitInterval longer than requested Lease Duration"))))
+        .unsafeRunSync() == Some(Left(Vault.InvalidRequirement("waitInterval longer than requested Lease Duration")))
     }}
   }
->>>>>>> 29540842
 }