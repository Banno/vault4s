--- conflicted
+++ resolved
@@ -34,12 +34,9 @@
 import munit.{CatsEffectSuite, ScalaCheckSuite}
 import org.scalacheck._
 import scala.util.Random
-<<<<<<< HEAD
 import org.scalacheck.Prop._
+import org.scalacheck.effect.PropF
 import org.typelevel.ci.CIString
-=======
-import org.scalacheck.effect.PropF
->>>>>>> 45739a4c
 
 class VaultSpec extends CatsEffectSuite with ScalaCheckSuite with MissingPieces {
 
@@ -294,376 +291,189 @@
 
   val mockClient : Client[IO] = Client.fromHttpApp(mockVaultService[IO].orNotFound)
 
-<<<<<<< HEAD
-  property("login works as expected when sending a valid roleId") { 
-    Prop.forAll(VaultArbitraries.validVaultUri) { uri =>
-      Vault.login(mockClient, uri)(validRoleId).unsafeRunSync() == validToken
-    }
-  }
-  property("login should fail when sending an invalid roleId") {
-    Prop.forAll(VaultArbitraries.validVaultUri){uri =>
+  test("login works as expected when sending a valid roleId") {
+    PropF.forAllF(VaultArbitraries.validVaultUri) { uri =>
+      Vault.login(mockClient, uri)(validRoleId).assertEquals(validToken)
+    }
+  }
+
+  test("login should fail when sending an invalid roleId") {
+    PropF.forAllF(VaultArbitraries.validVaultUri){uri =>
       Vault.login(mockClient, uri)(UUID.randomUUID().toString)
         .attempt
-        .unsafeRunSync()
-        .isLeft
-    }
-  }
-  property("login should fail when the response is not a valid") {
-    Prop.forAll(VaultArbitraries.validVaultUri){uri =>
+        .map(_.isLeft)
+        .assert
+    }
+  }
+
+  test("login should fail when the response is not a valid") {
+    PropF.forAllF(VaultArbitraries.validVaultUri){uri =>
       Vault.login(mockClient, uri)(invalidJSONRoleId)
         .attempt
-        .unsafeRunSync()
-        .isLeft
-    }
-  }
-  property("login should fail when the response doesn't contains a token") {
-    Prop.forAll(VaultArbitraries.validVaultUri){uri =>
+        .map(_.isLeft)
+        .assert
+    }
+  }
+
+  test("login should fail when the response doesn't contains a token") {
+    PropF.forAllF(VaultArbitraries.validVaultUri){uri =>
       import org.http4s.DecodeFailure
       Vault.login(mockClient, uri)(roleIdWithoutToken)
         .attempt
-        .unsafeRunSync()
-        .leftMap(_.isInstanceOf[DecodeFailure]) == Left(true)
-    }
-  }
-  property("login should fail when the response doesn't contains a lease duration") { 
-    Prop.forAll(VaultArbitraries.validVaultUri){uri =>
+        .map(_.leftMap(_.isInstanceOf[DecodeFailure]))
+        .assertEquals(Left(true))
+    }
+  }
+
+  test("login should fail when the response doesn't contains a lease duration") {
+    PropF.forAllF(VaultArbitraries.validVaultUri){uri =>
       import org.http4s.DecodeFailure
       Vault.login(mockClient, uri)(roleIdWithoutLease)
         .attempt
-        .unsafeRunSync()
-        .leftMap(_.isInstanceOf[DecodeFailure]) == Left(true)
-    }
-=======
-test("login works as expected when sending a valid roleId") {
-  PropF.forAllF(VaultArbitraries.validVaultUri) { uri =>
-    Vault.login(mockClient, uri)(validRoleId).assertEquals(validToken)
-  }
-}
-test("login should fail when sending an invalid roleId") {
-  PropF.forAllF(VaultArbitraries.validVaultUri){uri =>
-    Vault.login(mockClient, uri)(UUID.randomUUID().toString)
-      .attempt
-      .map(_.isLeft)
-      .assert
-  }
-}
-test("login should fail when the response is not a valid") {
-  PropF.forAllF(VaultArbitraries.validVaultUri){uri =>
-    Vault.login(mockClient, uri)(invalidJSONRoleId)
-      .attempt
-      .map(_.isLeft)
-      .assert
-  }
-}
-test("login should fail when the response doesn't contains a token") {
-  PropF.forAllF(VaultArbitraries.validVaultUri){uri =>
-    import org.http4s.DecodeFailure
-    Vault.login(mockClient, uri)(roleIdWithoutToken)
-      .attempt
-      .map(_.leftMap(_.isInstanceOf[DecodeFailure]))
-      .assertEquals(Left(true))
-  }
-}
-test("login should fail when the response doesn't contains a lease duration") {
-  PropF.forAllF(VaultArbitraries.validVaultUri){uri =>
-    import org.http4s.DecodeFailure
-    Vault.login(mockClient, uri)(roleIdWithoutLease)
-      .attempt
-      .map(_.leftMap(_.isInstanceOf[DecodeFailure]))
-      .assertEquals(Left(true))
->>>>>>> 45739a4c
-  }
-
-<<<<<<< HEAD
-  property("kubernetesLogin works as expected when sending valid role and jwt") {
-    Prop.forAll(VaultArbitraries.validVaultUri) { uri =>
-      Vault.kubernetesLogin(mockClient, uri)(validKubernetesRole, validKubernetesJwt).unsafeRunSync() == validToken
-    }
-  } 
-
-  property("kubernetesLogin should fail when sending an invalid roleId") {
-    Prop.forAll(VaultArbitraries.validVaultUri){uri =>
+        .map(_.leftMap(_.isInstanceOf[DecodeFailure]))
+        .assertEquals(Left(true))
+    }
+  }
+
+  test("kubernetesLogin works as expected when sending valid role and jwt") {
+    PropF.forAllF(VaultArbitraries.validVaultUri) { uri =>
+      Vault.kubernetesLogin(mockClient, uri)(validKubernetesRole, validKubernetesJwt).assertEquals(validToken)
+    }
+  }
+
+  test("kubernetesLogin should fail when sending an invalid roleId") {
+    PropF.forAllF(VaultArbitraries.validVaultUri){uri =>
       Vault.kubernetesLogin(mockClient, uri)(UUID.randomUUID().toString, validKubernetesJwt)
         .attempt
-        .unsafeRunSync()
-        .isLeft
-    }
-=======
-test("kubernetesLogin works as expected when sending valid role and jwt") {
-  PropF.forAllF(VaultArbitraries.validVaultUri) { uri =>
-    Vault.kubernetesLogin(mockClient, uri)(validKubernetesRole, validKubernetesJwt).assertEquals(validToken)
->>>>>>> 45739a4c
-  }
-
-<<<<<<< HEAD
-  property("kubernetesLogin should fail when the response is not a valid JSON") {
-    Prop.forAll(VaultArbitraries.validVaultUri){uri =>
+        .map(_.isLeft)
+        .assert
+    }
+  }
+
+  test("kubernetesLogin should fail when the response is not a valid JSON") {
+    PropF.forAllF(VaultArbitraries.validVaultUri){uri =>
       Vault.kubernetesLogin(mockClient, uri)(invalidJSONRoleId, validKubernetesJwt)
         .attempt
-        .unsafeRunSync()
-        .isLeft
-    }
-=======
-test("kubernetesLogin should fail when sending an invalid roleId") {
-  PropF.forAllF(VaultArbitraries.validVaultUri){uri =>
-    Vault.kubernetesLogin(mockClient, uri)(UUID.randomUUID().toString, validKubernetesJwt)
-      .attempt
-      .map(_.isLeft)
-      .assert
->>>>>>> 45739a4c
-  }
-
-<<<<<<< HEAD
-  property("kubernetesLogin should fail when the response doesn't contains a token") {
-    Prop.forAll(VaultArbitraries.validVaultUri){uri =>
+        .map(_.isLeft)
+        .assert
+    }
+  }
+
+  test("kubernetesLogin should fail when the response doesn't contains a token") {
+    PropF.forAllF(VaultArbitraries.validVaultUri){uri =>
       import org.http4s.DecodeFailure
       Vault.kubernetesLogin(mockClient, uri)(roleIdWithoutToken, validKubernetesJwt)
         .attempt
-        .unsafeRunSync()
-        .leftMap(_.isInstanceOf[DecodeFailure]) == Left(true)
-    }
-=======
-test("kubernetesLogin should fail when the response is not a valid JSON") {
-  PropF.forAllF(VaultArbitraries.validVaultUri){uri =>
-    Vault.kubernetesLogin(mockClient, uri)(invalidJSONRoleId, validKubernetesJwt)
-      .attempt
-      .map(_.isLeft)
-      .assert
->>>>>>> 45739a4c
-  }
-
-<<<<<<< HEAD
-  property("kubernetesLogin should fail when the response doesn't contains a lease duration") {
-    Prop.forAll(VaultArbitraries.validVaultUri){uri =>
+        .map(_.leftMap(_.isInstanceOf[DecodeFailure]))
+        .assertEquals(Left(true))
+    }
+  }
+
+  test("kubernetesLogin should fail when the response doesn't contains a lease duration") {
+    PropF.forAllF(VaultArbitraries.validVaultUri){uri =>
       import org.http4s.DecodeFailure
       Vault.kubernetesLogin(mockClient, uri)(roleIdWithoutLease, validKubernetesJwt)
         .attempt
-        .unsafeRunSync()
-        .leftMap(_.isInstanceOf[DecodeFailure]) == Left(true)
-    }
-=======
-test("kubernetesLogin should fail when the response doesn't contains a token") {
-  PropF.forAllF(VaultArbitraries.validVaultUri){uri =>
-    import org.http4s.DecodeFailure
-    Vault.kubernetesLogin(mockClient, uri)(roleIdWithoutToken, validKubernetesJwt)
-      .attempt
-      .map(_.leftMap(_.isInstanceOf[DecodeFailure]))
-      .assertEquals(Left(true))
->>>>>>> 45739a4c
-  }
-
-<<<<<<< HEAD
-  property("readSecret works as expected when requesting the postgres password with a valid") {
-    Prop.forAll(VaultArbitraries.validVaultUri){uri =>
+        .map(_.leftMap(_.isInstanceOf[DecodeFailure]))
+        .assertEquals(Left(true))
+    }
+  }
+
+  test("readSecret works as expected when requesting the postgres password with a valid") {
+    PropF.forAllF(VaultArbitraries.validVaultUri){uri =>
       Vault.readSecret[IO, VaultValue](mockClient, uri)(clientToken, secretPostgresPassPath)
-        .unsafeRunSync() == VaultSecret(VaultValue(postgresPass), leaseDuration.some, leaseId.some, renewable.some)
-    }
-=======
-test("kubernetesLogin should fail when the response doesn't contains a lease duration") {
-  PropF.forAllF(VaultArbitraries.validVaultUri){uri =>
-    import org.http4s.DecodeFailure
-    Vault.kubernetesLogin(mockClient, uri)(roleIdWithoutLease, validKubernetesJwt)
-      .attempt
-      .map(_.leftMap(_.isInstanceOf[DecodeFailure]))
-      .assertEquals(Left(true))
->>>>>>> 45739a4c
-  }
-
-<<<<<<< HEAD
-  property("readSecret works as expected when requesting the private key with a valid token") {
-    Prop.forAll(VaultArbitraries.validVaultUri){uri =>
+        .assertEquals(VaultSecret(VaultValue(postgresPass), leaseDuration.some, leaseId.some, renewable.some))
+    }
+  }
+
+  test("readSecret works as expected when requesting the private key with a valid token") {
+    PropF.forAllF(VaultArbitraries.validVaultUri){uri =>
       Vault.readSecret[IO, VaultValue](mockClient, uri)(clientToken, secretPrivateKeyPath)
-        .unsafeRunSync() == VaultSecret(VaultValue(privateKey), leaseDuration.some, leaseId.some, renewable.some)
-    }
-=======
-test("readSecret works as expected when requesting the postgres password with a valid") {
-  PropF.forAllF(VaultArbitraries.validVaultUri){uri =>
-    Vault.readSecret[IO, VaultValue](mockClient, uri)(clientToken, secretPostgresPassPath)
-      .assertEquals(VaultSecret(VaultValue(postgresPass), leaseDuration.some, leaseId.some, renewable.some))
->>>>>>> 45739a4c
-  }
-
-<<<<<<< HEAD
-  property("readSecret works as expected when requesting the postgres password with an invalid token") {
-    Prop.forAll(VaultArbitraries.validVaultUri){uri =>
+        .assertEquals(VaultSecret(VaultValue(privateKey), leaseDuration.some, leaseId.some, renewable.some))
+    }
+  }
+
+  test("readSecret works as expected when requesting the postgres password with an invalid token") {
+    PropF.forAllF(VaultArbitraries.validVaultUri){uri =>
       Vault.readSecret[IO, VaultValue](mockClient, uri)(UUID.randomUUID().toString, secretPostgresPassPath)
         .attempt
-        .unsafeRunSync()
-        .isLeft
-    }
-=======
-test("readSecret works as expected when requesting the private key with a valid token") {
-  PropF.forAllF(VaultArbitraries.validVaultUri){uri =>
-    Vault.readSecret[IO, VaultValue](mockClient, uri)(clientToken, secretPrivateKeyPath)
-      .assertEquals(VaultSecret(VaultValue(privateKey), leaseDuration.some, leaseId.some, renewable.some))
->>>>>>> 45739a4c
-  }
-
-<<<<<<< HEAD
-  property("readSecret works as expected when requesting the private key with an invalid token") { 
-    Prop.forAll(VaultArbitraries.validVaultUri){uri =>
+        .map(_.isLeft)
+        .assert
+    }
+  }
+
+  test("readSecret works as expected when requesting the private key with an invalid token") {
+    PropF.forAllF(VaultArbitraries.validVaultUri){uri =>
       Vault.readSecret[IO, VaultValue](mockClient, uri)(UUID.randomUUID().toString, secretPrivateKeyPath)
         .attempt
-        .unsafeRunSync()
-        .isLeft
-    }
-=======
-test("readSecret works as expected when requesting the postgres password with an invalid token") {
-  PropF.forAllF(VaultArbitraries.validVaultUri){uri =>
-    Vault.readSecret[IO, VaultValue](mockClient, uri)(UUID.randomUUID().toString, secretPostgresPassPath)
-      .attempt
-      .map(_.isLeft)
-      .assert
->>>>>>> 45739a4c
-  }
-
-<<<<<<< HEAD
-  property("readSecret suppresses echoing the data when JSON decoding fails") {
-    Prop.forAll(VaultArbitraries.validVaultUri){uri =>
+        .map(_.isLeft)
+        .assert
+    }
+  }
+
+  test("readSecret suppresses echoing the data when JSON decoding fails") {
+    PropF.forAllF(VaultArbitraries.validVaultUri){uri =>
       Vault.readSecret[IO, TokenValue](mockClient, uri)(clientToken, secretPrivateKeyPath)
-        .attempt
-        .unsafeRunSync()
-        .fold(
-          { error =>
-            if (error.getMessage.contains(privateKey)) Prop.falsified :| "Secret data in the error message"
-            else Prop.passed :| "Secret data redacted"
-          },
-          _ => Prop.falsified :| "Data should not be parseable"
+        .redeem(
+          error =>
+            if (error.getMessage.contains(privateKey)) PropF.falsified[IO].label("Secret data in the error message")
+            else PropF.passed[IO].label("Secret data redacted"),
+          _ => PropF.falsified[IO].label("Data should not be parseable")
         )
     }
-=======
-test("readSecret works as expected when requesting the private key with an invalid token") {
-  PropF.forAllF(VaultArbitraries.validVaultUri){uri =>
-    Vault.readSecret[IO, VaultValue](mockClient, uri)(UUID.randomUUID().toString, secretPrivateKeyPath)
-      .attempt
-      .map(_.isLeft)
-      .assert
->>>>>>> 45739a4c
-  }
-
-<<<<<<< HEAD
-  property("listSecrets works as expected when requesting keys under path") {
-    Prop.forAll(VaultArbitraries.validVaultUri){uri =>
+  }
+
+  test("listSecrets works as expected when requesting keys under path") {
+    PropF.forAllF(VaultArbitraries.validVaultUri){uri =>
       Vault.listSecrets[IO](mockClient, uri)(clientToken, "/secret/postgres/")
-        .unsafeRunSync() == VaultKeys(List("postgres1", "postgres-pupper"))
-    }
-=======
-test("readSecret suppresses echoing the data when JSON decoding fails") {
-  PropF.forAllF(VaultArbitraries.validVaultUri){uri =>
-    Vault.readSecret[IO, TokenValue](mockClient, uri)(clientToken, secretPrivateKeyPath)
-      .redeem(
-        error =>
-          if (error.getMessage.contains(privateKey)) PropF.falsified[IO].label("Secret data in the error message")
-          else PropF.passed[IO].label("Secret data redacted"),
-        _ => PropF.falsified[IO].label("Data should not be parseable")
-      )
->>>>>>> 45739a4c
-  }
-
-<<<<<<< HEAD
-  property("renewToken works as expected when sending a valid token") {
-    Prop.forAll(VaultArbitraries.validVaultUri){uri =>
+        .assertEquals(VaultKeys(List("postgres1", "postgres-pupper")))
+    }
+  }
+
+  test("renewToken works as expected when sending a valid token") {
+    PropF.forAllF(VaultArbitraries.validVaultUri){uri =>
       Vault.renewSelfToken[IO](mockClient, uri)(VaultToken(clientToken, 3600, true), 1.hour)
-        .unsafeRunSync() === VaultToken(clientToken, 3600, renewable)
-    }
-=======
-test("listSecrets works as expected when requesting keys under path") {
-  PropF.forAllF(VaultArbitraries.validVaultUri){uri =>
-    Vault.listSecrets[IO](mockClient, uri)(clientToken, "/secret/postgres/")
-      .assertEquals(VaultKeys(List("postgres1", "postgres-pupper")))
->>>>>>> 45739a4c
-  }
-
-<<<<<<< HEAD
-  property("revokeToken works as expected when revoking a valid token") {
-    Prop.forAll(VaultArbitraries.validVaultUri){ uri =>
-      Vault.revokeSelfToken[IO](mockClient, uri)(VaultToken(clientToken, 3600, true)).unsafeRunSync() ===( () )
-    }
-=======
-test("renewToken works as expected when sending a valid token") {
-  PropF.forAllF(VaultArbitraries.validVaultUri){uri =>
-    Vault.renewSelfToken[IO](mockClient, uri)(VaultToken(clientToken, 3600, true), 1.hour)
-      .assertEquals(VaultToken(clientToken, 3600, renewable))
->>>>>>> 45739a4c
-  }
-
-<<<<<<< HEAD
-  property("renewLease works as expected when sending valid input arguments") {
-    Prop.forAll(VaultArbitraries.validVaultUri) { uri =>
-      Vault.renewLease(mockClient, uri)(leaseId, increment, clientToken).unsafeRunSync() == VaultSecretRenewal(leaseDuration, leaseId, renewable)
-    }
-=======
-test("revokeToken works as expected when revoking a valid token") {
-  PropF.forAllF(VaultArbitraries.validVaultUri){ uri =>
-    Vault.revokeSelfToken[IO](mockClient, uri)(VaultToken(clientToken, 3600, true)).assertEquals(())
->>>>>>> 45739a4c
-  }
-
-<<<<<<< HEAD
-  property("revokeLease works as expected when sending valid input arguments") {
-    Prop.forAll(VaultArbitraries.validVaultUri) { uri =>
-      Vault.revokeLease(mockClient, uri)(clientToken, leaseId).unsafeRunSync() ===( () )
-    }
-=======
-test("renewLease works as expected when sending valid input arguments") {
-  PropF.forAllF(VaultArbitraries.validVaultUri) { uri =>
-    Vault.renewLease(mockClient, uri)(leaseId, increment, clientToken).assertEquals(VaultSecretRenewal(leaseDuration, leaseId, renewable))
->>>>>>> 45739a4c
-  }
-
-<<<<<<< HEAD
-  property("generateCertificate works as expected when sending a valid token") {
-    Prop.forAll(VaultArbitraries.validVaultUri, VaultArbitraries.certRequestGen) { (uri, certRequest) =>
+        .assertEquals(VaultToken(clientToken, 3600, renewable))
+    }
+  }
+
+  test("revokeToken works as expected when revoking a valid token") {
+    PropF.forAllF(VaultArbitraries.validVaultUri){ uri =>
+      Vault.revokeSelfToken[IO](mockClient, uri)(VaultToken(clientToken, 3600, true)).assertEquals(())
+    }
+  }
+
+  test("renewLease works as expected when sending valid input arguments") {
+    PropF.forAllF(VaultArbitraries.validVaultUri) { uri =>
+      Vault.renewLease(mockClient, uri)(leaseId, increment, clientToken).assertEquals(VaultSecretRenewal(leaseDuration, leaseId, renewable))
+    }
+  }
+
+  test("revokeLease works as expected when sending valid input arguments") {
+    PropF.forAllF(VaultArbitraries.validVaultUri) { uri =>
+      Vault.revokeLease(mockClient, uri)(clientToken, leaseId).assertEquals(())
+    }
+  }
+
+  test("generateCertificate works as expected when sending a valid token") {
+    PropF.forAllF(VaultArbitraries.validVaultUri, VaultArbitraries.certRequestGen) { (uri, certRequest) =>
       Vault.generateCertificate(mockClient, uri)(clientToken, generateCertsPath, certRequest)
-        .unsafeRunSync() === VaultSecret(CertificateData(certificate, issuing_ca, List(ca_chain), private_key, private_key_type, serial_number), leaseDuration.some, leaseId.some, renewable.some)
-    }
-=======
-test("revokeLease works as expected when sending valid input arguments") {
-  PropF.forAllF(VaultArbitraries.validVaultUri) { uri =>
-    Vault.revokeLease(mockClient, uri)(clientToken, leaseId).assertEquals(())
->>>>>>> 45739a4c
-  }
-
-<<<<<<< HEAD
-  property("loginAndKeepSecretLeased fails when wait duration is longer than lease duration") {
-    Prop.forAll(
-        VaultArbitraries.validVaultUri,
-        Arbitrary.arbitrary[FiniteDuration],
-        Arbitrary.arbitrary[FiniteDuration]
-      ) { case (uri, leaseDuration, waitInterval) => leaseDuration < waitInterval ==> {
-    import scala.concurrent.ExecutionContext.global
-    implicit val t = IO.timer(global)
-    implicit val ct = IO.contextShift(global)
-
-      Vault.loginAndKeepSecretLeased[IO, Unit](mockClient, uri)(validRoleId, "", leaseDuration, waitInterval)
-      .attempt
-      .compile
-      .last
-      .unsafeRunSync() == Some(Left(Vault.InvalidRequirement("waitInterval longer than requested Lease Duration")))
-    }}
-  }
-=======
-test("generateCertificate works as expected when sending a valid token") {
-  PropF.forAllF(VaultArbitraries.validVaultUri, VaultArbitraries.certRequestGen) { (uri, certRequest) =>
-    Vault.generateCertificate(mockClient, uri)(clientToken, generateCertsPath, certRequest)
-      .assertEquals(VaultSecret(CertificateData(certificate, issuing_ca, List(ca_chain), private_key, private_key_type, serial_number), leaseDuration.some, leaseId.some, renewable.some))
-  }
-}
-
-test("loginAndKeepSecretLeased fails when wait duration is longer than lease duration") {
-  PropF.forAllF(
+        .assertEquals(VaultSecret(CertificateData(certificate, issuing_ca, List(ca_chain), private_key, private_key_type, serial_number), leaseDuration.some, leaseId.some, renewable.some))
+    }
+  }
+
+  test("loginAndKeepSecretLeased fails when wait duration is longer than lease duration") {
+    PropF.forAllF(
       VaultArbitraries.validVaultUri,
       Arbitrary.arbitrary[FiniteDuration],
       Arbitrary.arbitrary[FiniteDuration]
     ) { case (uri, leaseDuration, waitInterval) => PropF.boolean[IO](leaseDuration < waitInterval) ==> {
 
-    Vault.loginAndKeepSecretLeased[IO, Unit](mockClient, uri)(validRoleId, "", leaseDuration, waitInterval)
-    .attempt
-    .compile
-    .last
-    .assertEquals(Some(Left(Vault.InvalidRequirement("waitInterval longer than requested Lease Duration"))))
-  }}
-}
->>>>>>> 45739a4c
-
+      Vault.loginAndKeepSecretLeased[IO, Unit](mockClient, uri)(validRoleId, "", leaseDuration, waitInterval)
+        .attempt
+        .compile
+        .last
+        .assertEquals(Some(Left(Vault.InvalidRequirement("waitInterval longer than requested Lease Duration"))))
+    }}
+  }
 }