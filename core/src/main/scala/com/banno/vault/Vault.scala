/*
 * Copyright 2019 Jack Henry & Associates, Inc.®
 *
 * Licensed under the Apache License, Version 2.0 (the "License");
 * you may not use this file except in compliance with the License.
 * You may obtain a copy of the License at
 *
 *     http://www.apache.org/licenses/LICENSE-2.0
 *
 * Unless required by applicable law or agreed to in writing, software
 * distributed under the License is distributed on an "AS IS" BASIS,
 * WITHOUT WARRANTIES OR CONDITIONS OF ANY KIND, either express or implied.
 * See the License for the specific language governing permissions and
 * limitations under the License.
 */

package com.banno.vault

import fs2.Stream
import cats._
import cats.effect._
import cats.syntax.all._
import com.banno.vault.models.{CertificateData, CertificateRequest, VaultRequestError, VaultSecret, VaultSecretRenewal, VaultToken, VaultKeys}
import io.circe.{Decoder, DecodingFailure, Encoder, Json}
import io.circe.syntax._
import org.http4s._
import org.http4s.circe._
<<<<<<< HEAD
import org.http4s.client.{Client, UnexpectedStatus}
=======
import org.http4s.client.{ Client, UnexpectedStatus }
import org.http4s.implicits._
>>>>>>> eceb85e2
import org.typelevel.ci.CIString


import scala.concurrent.duration._

object Vault {

  /**
   * https://www.vaultproject.io/api/auth/approle/index.html#login-with-approle
   */
  def login[F[_]](client: Client[F], vaultUri: Uri)(roleId: String)(implicit F: Concurrent[F]): F[VaultToken] = {
    val request = Request[F](
          method = Method.POST,
          uri = vaultUri / "v1" / "auth" / "approle" / "login"
        ).withEntity(Json.obj(("role_id", Json.fromString(roleId))))
    for {
      json <- F.handleErrorWith(client.expect[Json](request)
      ) { e =>
        F.raiseError(VaultRequestError(request, e.some, s"roleId=$roleId".some))
      }
      token <- raiseKnownError(json.hcursor.get[VaultToken]("auth"))(decoderError)
    } yield token
  }


  /**
<<<<<<< HEAD
   *  https://www.vaultproject.io/api/auth/kubernetes/index.html#login
   */
  def kubernetesLogin[F[_]](client: Client[F], vaultUri: Uri)(role: String, jwt: String)(implicit F: Concurrent[F]): F[VaultToken] = {
=======
    * https://www.vaultproject.io/api/auth/kubernetes/index.html#login
    *
    * @param mountPoint The mount point of the Kubernetes auth method.
    * Should start with a slash.
    */
  def loginKubernetes[F[_]](client: Client[F], vaultUri: Uri)(role: String, jwt: String, mountPoint: Uri.Path = path"/auth/kubernetes")(implicit F: Sync[F]): F[VaultToken] = {
>>>>>>> eceb85e2
    val request = Request[F](
        method = Method.POST,
        uri = vaultUri.withPath(path"/v1" |+| mountPoint |+| path"/login")
      ).withEntity(
        Json.obj(
          ("role", Json.fromString(role)),
          ("jwt", Json.fromString(jwt))
        ))
    for {
      json <- F.handleErrorWith(client.expect[Json](request)) { e =>
        F.raiseError(VaultRequestError(request, e.some, s"role=$role".some)) //don't expose jwt in error
      }
      token <- raiseKnownError(json.hcursor.get[VaultToken]("auth"))(decoderError)
    } yield token
  }

  /**
   *  https://www.vaultproject.io/api/auth/kubernetes/index.html#login
    */
  @deprecated("Use loginKubernetes, which parameterizes the mount point", "7.1.2")
  def kubernetesLogin[F[_]](client: Client[F], vaultUri: Uri)(role: String, jwt: String)(implicit F: Sync[F]): F[VaultToken] =
    loginKubernetes(client, vaultUri)(role, jwt)

  /**
   *  https://www.vaultproject.io/api/secret/kv/index.html#read-secret
   */
  def readSecret[F[_], A](client: Client[F], vaultUri: Uri)(token: String, secretPath: String)(implicit F: Concurrent[F], D: Decoder[A]): F[VaultSecret[A]] = {
    val newSecretPath = if (secretPath.startsWith("/")) secretPath.substring(1) else secretPath
    val request = Request[F](
      method = Method.GET,
      uri = vaultUri.withPath(Uri.Path.unsafeFromString(s"/v1/$newSecretPath")),
      headers = Headers(Header.Raw(CIString("X-Vault-Token"), token))
    )
    F.adaptError(client.expect[VaultSecret[A]](request)(jsonOf[F, VaultSecret[A]])) {
      case InvalidMessageBodyFailure(_, Some(cause: DecodingFailure)) =>
        InvalidMessageBodyFailure("Could not decode secret key value", cause.some)
    }.handleErrorWith { e =>
      F.raiseError(VaultRequestError(request = request, cause = e.some, extra = s"tokenLength=${token.length}".some))
    }
  }

 /**
   *  https://www.vaultproject.io/api/secret/kv/kv-v1#list-secrets uses GET alternative https://www.vaultproject.io/api-docs#api-operations vs LIST
   */
  def listSecrets[F[_]](client: Client[F], vaultUri: Uri)(token: String, secretPath: String)(implicit F: Concurrent[F]): F[VaultKeys] = {
    val newSecretPath = if (secretPath.startsWith("/")) secretPath.substring(1) else secretPath
    val request = Request[F](
        method = Method.GET,
        uri = vaultUri.withPath(Uri.Path.unsafeFromString(s"/v1/$newSecretPath")).withQueryParam("list", "true"),
        headers = Headers(Header.Raw(CIString("X-Vault-Token"), token))
      )
    F.adaptError(client.expect[VaultKeys](request)(jsonOf[F, VaultKeys])) {
      case InvalidMessageBodyFailure(_, Some(cause: DecodingFailure)) =>
        InvalidMessageBodyFailure("Could not decode vault list secrets response", cause.some)
      case e => VaultRequestError(request = request, cause = e.some, extra = s"tokenLength=${token.length}".some)
    }
  }

  /**
   *  https://www.vaultproject.io/api/system/leases.html#renew-lease
   */
  def renewLease[F[_]](client: Client[F], vaultUri: Uri)(leaseId: String, newLeaseDuration: FiniteDuration, token: String)(implicit F: Concurrent[F]): F[VaultSecretRenewal] = {
    val request = Request[F](
        method = Method.PUT,
        uri = vaultUri.withPath(Uri.Path.unsafeFromString("/v1/sys/leases/renew")),
        headers = Headers(Header.Raw(CIString("X-Vault-Token"), token))
      ).withEntity(
        Json.obj(
          ("lease_id", Json.fromString(leaseId)),
          ("increment", Json.fromLong(newLeaseDuration.toSeconds))
        )
      )
    for {
      renewal <- F.handleErrorWith(client.expect[VaultSecretRenewal](request)(jsonOf[F, VaultSecretRenewal])) { e =>
        F.raiseError(VaultRequestError(request = request, cause = e.some, extra = s"tokenLength=${token.length}".some))
      }
    } yield renewal
  }

  /**
   *  https://www.vaultproject.io/api/auth/token/index.html#renew-a-token-self-
   */
  def renewSelfToken[F[_]](client: Client[F], vaultUri: Uri)(token: VaultToken, newLeaseDuration: FiniteDuration)(implicit F: Concurrent[F]): F[VaultToken] = {
    val request = Request[F](
        method = Method.POST,
        uri = vaultUri / "v1" / "auth" / "token" / "renew-self",
        headers = Headers(Header.Raw(CIString("X-Vault-Token"), token.clientToken))
      ).withEntity(
        Json.obj(
          ("increment", Json.fromString(s"${newLeaseDuration.toSeconds}s"))
        )
      )
    for {
      json <- F.handleErrorWith(client.expect[Json](request)) { e =>
        F.raiseError(VaultRequestError(request, e.some, s"tokenLength=${token.clientToken.length}".some))
      }
      token <- raiseKnownError(json.hcursor.get[VaultToken]("auth"))(decoderError)
    } yield token
  }

  /**
   *  https://www.vaultproject.io/api/auth/token/index.html#revoke-a-token-self-
   */
  def revokeSelfToken[F[_]](client: Client[F], vaultUri: Uri)(token: VaultToken)(implicit F: Concurrent[F]): F[Unit] = {
    val request = Request[F](
        method = Method.POST,
        uri = vaultUri / "v1" / "auth" / "token" / "revoke-self",
        headers = Headers(Header.Raw(CIString("X-Vault-Token"), token.clientToken))
      )
    val resp = client.status(request).ensureOr(UnexpectedStatus(_, request.method, request.uri ))(_.isSuccess) .void
    F.handleErrorWith(resp) { e =>
      F.raiseError(VaultRequestError(request, e.some, s"tokenLength=${token.clientToken.length}".some))
    }
  }

  /**
   *  https://www.vaultproject.io/api/system/leases.html#revoke-lease
   */
  def revokeLease[F[_]](client: Client[F], vaultUri: Uri)(clientToken: String, leaseId: String)(implicit F: Concurrent[F]): F[Unit] = {
    val request = Request[F](
        method = Method.PUT,
        uri = vaultUri.withPath(Uri.Path.unsafeFromString("/v1/sys/leases/revoke")),
        headers = Headers(Header.Raw(CIString("X-Vault-Token"), clientToken))
      ).withEntity( Json.obj( "lease_id" -> Json.fromString(leaseId) ) )
    for {
      _ <- client.status(request)
        .ensureOr(UnexpectedStatus(_, request.method, request.uri) )(_.isSuccess)
        .handleErrorWith { e =>
          F.raiseError(VaultRequestError(request, e.some, s"tokenLength=${clientToken.length}".some))
        }
    } yield ()
  }

  /**
   *  https://www.vaultproject.io/api/secret/pki/index.html#generate-certificate
   */
  def generateCertificate[F[_]](client: Client[F], vaultUri: Uri)(token: String, secretPath: String, payload: CertificateRequest)(implicit F: Concurrent[F]): F[VaultSecret[CertificateData]] =
    generateSecret(client, vaultUri)(token, secretPath, payload)

  def generateSecret[F[_], A: Encoder, B: Decoder](client: Client[F], vaultUri: Uri)(token: String, secretPath: String, payload: A)(implicit F: Concurrent[F]): F[VaultSecret[B]] = {
    val newSecretPath = if (secretPath.startsWith("/")) secretPath.substring(1) else secretPath
    val request =  Request[F](
      method = Method.POST,
      uri = vaultUri.withPath(Uri.Path.unsafeFromString(s"/v1/$newSecretPath")),
      headers = Headers(Header.Raw(CIString("X-Vault-Token"), token))
    )
    val withBody = request.withEntity(payload.asJson)
    for {
      secret   <- F.handleErrorWith(client.expect[VaultSecret[B]](withBody)(jsonOf[F, VaultSecret[B]])) { e =>
        F.raiseError(VaultRequestError(request = withBody, cause = e.some, extra = s"tokenLength=${token.length}".some))
      }
    } yield secret
  }

  /**
    * This function logs in, requests a secret and then continually asks for a duration extension of the lease after
    * each waitInterval
    */
  def keepLoginAndSecretLeased[F[_]: Temporal, A: Decoder](client: Client[F], vaultUri: Uri)
                                                (token: VaultToken, secretPath: String, duration: FiniteDuration, waitInterval: FiniteDuration): Stream[F, A] = {
    Alternative[Option].guard(duration > waitInterval).fold(
      Stream.raiseError[F](InvalidRequirement("waitInterval longer than requested Lease Duration"))
    )(_ => Stream.empty[F]) ++
    keepLoginRenewed[F](client, vaultUri)(token, duration).flatMap { clientToken =>
      readSecretAndRetain[F, A](client, vaultUri, clientToken)(secretPath, waitInterval)
    }
  }

  def loginAndKeepSecretLeased[F[_]: Temporal, A: Decoder](client: Client[F], vaultUri: Uri)
                                                (roleId: String, secretPath: String, duration: FiniteDuration, waitInterval: FiniteDuration): Stream[F, A] =
    Stream.eval(login(client, vaultUri)(roleId)).flatMap(token => keepLoginAndSecretLeased[F, A](client, vaultUri)(token, secretPath, duration, waitInterval))

  /**
    * This function logs into the Vault server given by the vaultUri, to obtain a loginToken.
    *  It then also provides a Stream that continuously renews the token when it is about to finish.
    *  - keeps the token constantly renewed
    *  - Upon termination of the Stream (from the using application) revokes the token.
    *    However, any error on revoking the token is ignored.
    */
  def keepLoginRenewed[F[_]](client: Client[F], vaultUri: Uri)
                                (token: VaultToken, tokenLeaseExtension: FiniteDuration)
                                (implicit T: Temporal[F]): Stream[F, String] = {

    def renewOnDuration(token: VaultToken): F[VaultToken] = {
      val waitInterval: Long =
        Math.min(token.leaseDuration, tokenLeaseExtension.toSeconds) * 9 / 10
      T.sleep(waitInterval.seconds) *>
        Vault.renewSelfToken(client, vaultUri)(token, tokenLeaseExtension)
    }

    def keep(token: VaultToken): Stream[F, Unit] =
      Stream
        .iterateEval(token)(renewOnDuration)
        .takeThrough(_.renewable)
        .last
        .flatMap(lastRenewal => Stream.sleep(lastRenewal.foldMap(_.leaseDuration).seconds)) ++
        Stream.raiseError[F](NonRenewableToken(token.clientToken))

    def cleanup(token: VaultToken): F[Unit] = revokeSelfToken(client, vaultUri)(token).handleError(_ => ())

    Stream.bracket(token.pure[F])(cleanup).flatMap { token =>
      Stream.emit(token.clientToken).concurrently(keep(token))
    }
  }

  def loginAndKeep[F[_]: Async](client: Client[F], vaultUri: Uri)
                                (roleId: String, tokenLeaseExtension: FiniteDuration): Stream[F, String] =
    Stream.eval(login(client, vaultUri)(roleId)).flatMap(token => keepLoginRenewed[F](client, vaultUri)(token, tokenLeaseExtension))


  /**
    * This function uses the given Vault client, uri, and authenticated token to obtain a secret from Vault.
    *  It then also provides a Stream that continuously renews the lease on that secret, when it is about to finish.
    *  Upon termination of the Stream (from the using application) revokes the token (but any error on revokation is ignored).
    */
  def readSecretAndRetain[F[_], A: Decoder](client: Client[F], vaultUri: Uri, clientToken: String)
                                                   (secretPath: String, leaseExtension: FiniteDuration)
                                                   (implicit T: Temporal[F]): Stream[F, A] = {

    def renewOnDuration(renewal: VaultSecretRenewal): F[VaultSecretRenewal] = {
      val waitInterval: Long =
        Math.min(renewal.leaseDuration, leaseExtension.toSeconds) * 9 / 10
      T.sleep(waitInterval.seconds) *>
        Vault.renewLease(client, vaultUri)(renewal.leaseId, leaseExtension, clientToken)
    }

    def keep(secret: VaultSecret[A]): Stream[F, Unit] =
      secret.renewal.fold[Stream[F, Unit]](Stream.empty)(initRenewal =>
        Stream
          .iterateEval(initRenewal)(renewOnDuration)
          .takeThrough(_.renewable)
          .last
          .flatMap(lastRenewal => Stream.sleep(lastRenewal.foldMap(_.leaseDuration).seconds)) ++
          Stream.raiseError[F](NonRenewableSecret(initRenewal.leaseId))
      )

    val read = Vault.readSecret[F, A](client, vaultUri)(clientToken, secretPath)

    def cleanup(secret: VaultSecret[A]): F[Unit] =
      secret.renewal.fold[F[Unit]](
        Applicative[F].unit
      ){renewal =>
        Vault.revokeLease[F](client, vaultUri)(clientToken, renewal.leaseId).handleError(_ => ())
      }


    Stream.bracket(read)(cleanup).flatMap { secret =>
      Stream.emit(secret.data).concurrently(keep(secret))
    }
  }

  private[this] val decoderError: DecodingFailure => DecodeFailure =
    failure => InvalidMessageBodyFailure(s"Could not decode JSON, error: ${failure.message}, cursor: ${failure.history}")

  private[this] def raiseKnownError[F[_], E1, E2 <: Throwable, A](e: Either[E1, A])(errorF: E1 => E2)(implicit F: Concurrent[F]): F[A] =
    F.fromEither(e.leftMap(errorF))

  final case class InvalidRequirement(message: String) extends Throwable {
    override def getMessage(): String = message
  }

  final case class NonRenewableSecret(leaseId: String) extends Throwable {
    override def getMessage(): String = s"Secret lease $leaseId could not be renewed any longer"
  }

  final case class NonRenewableToken(leaseId: String) extends Throwable {
    override def getMessage(): String = s"Token lease $leaseId could not be renewed any longer"
  }

}<|MERGE_RESOLUTION|>--- conflicted
+++ resolved
@@ -25,12 +25,8 @@
 import io.circe.syntax._
 import org.http4s._
 import org.http4s.circe._
-<<<<<<< HEAD
-import org.http4s.client.{Client, UnexpectedStatus}
-=======
-import org.http4s.client.{ Client, UnexpectedStatus }
+import org.http4s.client._
 import org.http4s.implicits._
->>>>>>> eceb85e2
 import org.typelevel.ci.CIString
 
 
@@ -57,18 +53,12 @@
 
 
   /**
-<<<<<<< HEAD
-   *  https://www.vaultproject.io/api/auth/kubernetes/index.html#login
-   */
-  def kubernetesLogin[F[_]](client: Client[F], vaultUri: Uri)(role: String, jwt: String)(implicit F: Concurrent[F]): F[VaultToken] = {
-=======
     * https://www.vaultproject.io/api/auth/kubernetes/index.html#login
     *
     * @param mountPoint The mount point of the Kubernetes auth method.
     * Should start with a slash.
     */
-  def loginKubernetes[F[_]](client: Client[F], vaultUri: Uri)(role: String, jwt: String, mountPoint: Uri.Path = path"/auth/kubernetes")(implicit F: Sync[F]): F[VaultToken] = {
->>>>>>> eceb85e2
+  def loginKubernetes[F[_]](client: Client[F], vaultUri: Uri)(role: String, jwt: String, mountPoint: Uri.Path = path"/auth/kubernetes")(implicit F: Concurrent[F]): F[VaultToken] = {
     val request = Request[F](
         method = Method.POST,
         uri = vaultUri.withPath(path"/v1" |+| mountPoint |+| path"/login")
@@ -89,7 +79,7 @@
    *  https://www.vaultproject.io/api/auth/kubernetes/index.html#login
     */
   @deprecated("Use loginKubernetes, which parameterizes the mount point", "7.1.2")
-  def kubernetesLogin[F[_]](client: Client[F], vaultUri: Uri)(role: String, jwt: String)(implicit F: Sync[F]): F[VaultToken] =
+  def kubernetesLogin[F[_]](client: Client[F], vaultUri: Uri)(role: String, jwt: String)(implicit F: Concurrent[F]): F[VaultToken] =
     loginKubernetes(client, vaultUri)(role, jwt)
 
   /**
